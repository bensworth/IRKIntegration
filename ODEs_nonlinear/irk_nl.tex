% \documentclass[a4paper,10pt]{article}
\documentclass[review]{siamart}
\usepackage{url}
\usepackage{amssymb}
\usepackage{amsmath}
\usepackage{bm}
\usepackage{stmaryrd}
\usepackage{array}
\usepackage{multirow}
\usepackage{empheq}
\usepackage{enumitem}
	\setlist{nosep} % or \setlist{noitemsep} to leave space around whole list
\usepackage{color}
\usepackage{verbatim}
\usepackage{showlabels}
\usepackage{adjustbox}
\usepackage{hyperref}
\definecolor{darkgreen}{rgb}{0.0, 0.5, 0}
\usepackage[numbers,sort]{natbib}
\usepackage{cleveref}
\usepackage[belowskip=-5pt]{subcaption}

\newsiamremark{remark}{Remark}
\newsiamremark{assumption}{Assumption}
\crefname{assumption}{Assumption}{Assumptions}

% \newtheorem{lemma}{Lemma}
% \newtheorem{definition}{Definition}
% \newtheorem{theorem}{Theorem}
% \newtheorem{corollary}{Corollary}

\newcommand{\tcb}{\textcolor{blue}}
\newcommand{\tcp}{\textcolor{purple}}
\newcommand{\todo}[1]{\textcolor{red}{[TODO\@: #1]}}

\newcommand{\mdet}{\operatorname{det}}
\newcommand{\madj}{\operatorname{adj}}
\DeclareMathOperator{\cL}{\widehat{\mathcal{L}}}
\DeclareMathOperator{\cLs}{\widehat{\mathcal{L}}^2}

% ------------------------------------------------------------------------------------ %
% ------------------------------------------------------------------------------------ %

\newcommand{\TheTitle}{Fast parallel solution of fully implicit Runge-Kutta and discontinuous
	Galerkin in time for numerical PDEs, Part II: nonlinearities and DAEs}
\newcommand{\TheAuthors}{B.S. Southworth, O. Krzysik, and W. Pazner}
\headers{Parallel solution of fully implicit Runge-Kutta and DG in time II}{\TheAuthors}
\title{{\TheTitle}\thanks{BSS was supported by Lawrence Livermore National 
      Laboratory under contract B639443, and as a Nicholas C. Metropolis Fellow
      under the Laboratory Directed Research and Development program of Los
      Alamos National Laboratory.
  }}

\author{Ben S. Southworth\thanks{Department of Applied Mathematics,
    University of Colorado,
    U.S.A. (\url{ben.s.southworth@gmail.com}),
    \url{http://orcid.org/0000-0002-0283-4928}}
    \and
    Oliver Krzysik
  	\thanks{School of Mathematical Sciences, Monash University,
  	Australia (\url{oliver.krzysik@monash.edu})}
  	\and
  	Will Pazner\thanks{Lawrence Livermore National Laboratory,
    U.S.A. (\url{pazner1@llnl.gov})}
}

\ifpdf%
\hypersetup{%
  pdftitle={\TheTitle},
  pdfauthor={\TheAuthors}
}
\fi

% ------------------------------------------------------------------------------------ %
% ------------------------------------------------------------------------------------ %

\begin{document}
\maketitle
\allowdisplaybreaks

\begin{abstract}

\end{abstract}


% ------------------------------------------------------------------------------------- %
% ------------------------------------------------------------------------------------- %
% ------------------------------------------------------------------------------------- %
\section{Introduction}\label{sec:intro}

% ------------------------------------------------------------------------------------- %
% ------------------------------------------------------------------------------------- %
\subsection{Fully implicit Runge-Kutta}\label{sec:intro:irk}

Consider the method-of-lines approach to the numerical solution of partial differential
equations (PDEs), where we discretize in space and arrive at a system of ordinary
differential equations (ODEs) in time,
%
\begin{align}\label{eq:problem}
	M\mathbf{u}'(t) =  \mathcal{N}(\mathbf{u},t) \quad\text{in }(0,T], \quad \mathbf{u}(0) = \mathbf{u}_0,
\end{align}
%
where $M$ is a mass matrix and $\mathcal{N}\in\mathbb{R}^{N\times N}$ is a discrete,
time-dependent, nonlinear operator depending on $t$ and $\mathbf{u}$ (including potential
forcing terms). Note, PDEs with an algebraic constraint, for example, the divergence-free
constraint in Navier Stokes, instead yield a system of differential algebraic equations
(DAEs). DAEs require separate treatment and are addressed in \Cref{sec:dae}.
Now, consider time propagation of \eqref{eq:problem} using an $s$-stage
Runge-Kutta scheme, characterized by the Butcher tableaux 
%
\begin{align*}
	\renewcommand\arraystretch{1.2}
	\begin{array}
	{c|c}
	\mathbf{c}_0 & A_0\\
	\hline
	& \mathbf{b}_0^T
	\end{array},
\end{align*}
%
with Runge-Kutta matrix $A_0 = (a_{ij})$, weight vector $\mathbf{b}_0^T = (b_1, \ldots, b_s)^T$,
and quadrature nodes $\mathbf{c}_0 = (c_0, \ldots, c_s)$.

Runge-Kutta methods update the solution using a sum over stage vectors,
%
\begin{align}\label{eq:update}
\mathbf{u}_{n+1} & = \mathbf{u}_n + \delta t \sum_{i=1}^s b_i\mathbf{k}_i, 
	\hspace{5ex}\textnormal{where}\\
M\mathbf{k}_i & = \mathcal{N}\left(\mathbf{u}_n + \delta t\sum_{j=1}^s a_{ij}\mathbf{k}_j, t_n+\delta tc_i\right).\label{eq:stages}
\end{align}
%
For nonlinear PDEs, $\mathcal{N}$ is linearized using, for example, a Newton or a
Picard linearization, and each nonlinear iteration then consists of solving the
linearized system of equations. In most cases, such a linearization
is designed to approximate (or equal) the Jacobian of \eqref{eq:stages}. Applying
a chain rule to \eqref{eq:stages} for the partial
$\partial(M\mathbf{k}_i-\mathcal{N}_i)/\partial\mathbf{k}_j$, we see that
the linearized system should take the form
%
\begin{align}\label{eq:k0}
\left( \begin{bmatrix} M  & & \mathbf{0} \\ & \ddots \\ \mathbf{0} & & M\end{bmatrix}
	- \delta t \begin{bmatrix} a_{11}\mathcal{L}_1 & ... & a_{1s}\mathcal{L}_1 \\
	\vdots & \ddots & \vdots \\ a_{s1}\mathcal{L}_s & ... & a_{ss} \mathcal{L}_s \end{bmatrix} \right)
	\begin{bmatrix} \mathbf{k}_1 \\ \vdots \\ \mathbf{k}_s \end{bmatrix} 
& = \begin{bmatrix} \mathbf{f}_1 \\ \vdots \\ \mathbf{f}_s \end{bmatrix},
\end{align}
%
where $\mathcal{L}_i\in\mathbb{R}^{N\times N}$
denotes a linearization of the nonlinear function
corresponding to the $i$th stage vector, $\mathcal{N}_i:= \mathcal{N}\left(\mathbf{u}_n +
\delta t\sum_{j=1}^s a_{ij}\mathbf{k}_j, t_n+\delta tc_i\right)$ (the main
point being that the spatially linearized operators, $\mathcal{L}_i$, should
be fixed for a given block row of the full linearized system, as in \eqref{eq:k0}).
Moving forward, we let $\mathcal{L}$ refer to a general, spatially linearized
operator when the stage index is not relevant.

The difficulty in fully implicit Runge-Kutta methods (which we will denote IRK) lies in
solving the $Ns\times Ns$ block linear system in \eqref{eq:k0}. This paper focuses on the
parallel simulation of numerical PDEs, where $N$ is typically very large
and $\mathcal{L}$ is highly ill-conditioned. In such cases, direct
solution techniques to solve \eqref{eq:k0} are not a viable option, and fast, parallel 
iterative methods must be used. However, IRK methods are rarely employed in practice due
to the difficulties of solving \eqref{eq:k0}. Even for relatively simple
parabolic PDEs where $-\mathcal{L}$ is symmetric positive definite (SPD), \eqref{eq:k0}
instead yields a large nonsymmetric system with significant block coupling. For
nonsymmetric systems $\mathcal{L}$ that already have variable coupling, traditional
iterative methods are even less likely to yield acceptable performance in solving
\eqref{eq:k0}.

% ------------------------------------------------------------------------------------- %
% ------------------------------------------------------------------------------------- %
\subsection{Discontinuous Galerkin in time}\label{sec:intro:dg}

For completeness, here we repeat the discussion from the companion paper \todo{cite}
regarding the relation of Discontinuous Galerkin (DG) discretizations in time to IRK
methods. After linearization, DG discretizations in time give rise to linear
algebraic systems of the form
\begin{equation} \label{eq:dg-in-time}
	\left( \begin{bmatrix}
		\delta_{11} M  & & \delta_{1s} M \\
		& \ddots \\
		\delta_{s1} M & & \delta_{ss} M
	\end{bmatrix}
	- \delta t \begin{bmatrix}
		m_{11}\mathcal{L}_1 & ... & m_{1s}\mathcal{L}_1 \\
		\vdots & \ddots & \vdots \\
		m_{s1}\mathcal{L}_s & ... & m_{ss} \mathcal{L}_s
	\end{bmatrix} \right)
		\begin{bmatrix} \mathbf{u}_1 \\ \vdots \\ \mathbf{u}_s \end{bmatrix}
		= \begin{bmatrix} \mathbf{r}_1 \\ \vdots \\ \mathbf{r}_s \end{bmatrix}.
\end{equation}
The coefficients $m_{ij}$ correspond to a temporal mass matrix, the coefficients
$\delta_{ij}$ correspond to a DG weak derivative with upwind numerical flux, and
the unknowns $\mathbf{u}_i$ are the coefficients of the polynomial expansion of
the approximate solution (for example, see \cite{hn,Akrivis2011,Lasaint1974,Makridakis2006}).
Both of the coefficient matrices $\{m_{ij}\}$ and $\{\delta_{ij}\}$ are
invertible. It can be seen that the algebraic form of the DG in time
discretization is closely related to the implicit Runge-Kutta system
\eqref{eq:k0} and, in fact, \eqref{eq:dg-in-time} can be recast in the form of
\eqref{eq:k0} using the invertibility of the matrix $\{\delta_{ij}\}$. In
particular, the degree-$p$ DG method using $(p+1)$-point
Radau quadrature, which is exact for polynomials of degree $2p$, is equivalent
to the Radau IIA collocation method \cite{Makridakis2006}, which is used for
many of the numerical results in \Cref{sec:numerics}.
Thus, although the remainder of this paper focuses on fully implicit Runge-Kutta,
the algorithms developed here can also be applied to DG discretizations in time on
fixed slab-based meshes.

% ------------------------------------------------------------------------------------- %
% ------------------------------------------------------------------------------------- %
\subsection{Outline}\label{sec:intro:outline}

In \todo{cite}, fast parallel preconditioning techniques are developed for
the solution of fully implicit Runge Kutta methods and DG discretizations 
in time applied to linear numerical PDEs. This paper builds on ideas from
\todo{cite} to address nonlinearities and DAEs. First, new ways to pose the
linearized problem \eqref{eq:k0} are introduced in \Cref{sec:nonlinear},
which can be used as either a preconditioning to solve \eqref{eq:k0} exactly,
or as a modified linearization. The new approach only requires the solution
of a block $2\times 2$ set of equations for each pair of stages, rather than
the fully coupled $s\times s$ system in \eqref{eq:k0}. Moreover, unlike many
of the simplified Newton approaches seen previously in the literature, the
new approach can yield convergence comparable to true Newton iterations, as
demonstrated numerically in \Cref{sec:numerics}.

Although the linear IRK preconditioning developed in \todo{cite} takes
advantage of certain properties that are not available in the nonlinear
setting, we can use a similar framework to develop preconditioners for the
aforementioned $2\times 2$ systems. \Cref{sec:theory} introduces block
preconditioners for the $2\times 2$ systems, where the preconditioned
Schur-complement (which effectively defines convergence of fixed-point
and Krylov iterations applied to the larger $2\times 2$ system
\cite{2x2block}) is proven to have conditioning $\sim\mathcal{O}(1)$,
with only weak dependence on the order of integration/number of stages.
The theory is quite general, relying on only basic stability assumptions
from \Cref{sec:intro:stab}, and the block preconditioning only requires
an effective preconditioner for systems along the lines of
$\eta M - \delta t\mathcal{L}$, exactly as would be used for, e.g.,
SDIRK methods.

Numerical results for nonlinear problems are then provided in
\Cref{sec:numerics}, \todo{including ...}


% ------------------------------------------------------------------------------------- %
% ------------------------------------------------------------------------------------- %
\subsection{Why fully implicit and previous work}\label{sec:intro:hist}

Aside from the difficulty of solving \eqref{eq:k0} in a fast, parallel manner,
IRK methods have a number of desirable properties in practice. For stiff PDEs,
the observed accuracy of Runge-Kutta methods can be limited to $\approx \min\{
p, q+1\}$ or $q$, respectively, for integration order $p$ and stage-order $q$
\cite{hairer96,kennedy16}. For index-2 DAEs, the order of accuracy is formally
limited to that of the stage order. Diagonally implicit Runge Kutta (DIRK)
methods are most commonly used in practice for numerical PDEs due to ease of
implementation, but DIRK methods have a maximum order of $p=s$ or $p=s+1$ with
reasonable stability properties \cite[Section IV.6]{hairer96} and, moreover, are
limited to stage-order one \cite{kennedy16}. In contrast, IRK methods can have
order as high as $p=2s$ for $s$ stages and, moreover, can have stage-order $q =
s$. An example of the advantages of IRK methods (in a discretization sense) for
the system of DAEs that arise in incompressible Navier Stokes can be seen in
\cite{Sanderse.2013}. For PDEs where DIRK methods are ineffective, linear
multistep methods, in particular BDF schemes, can offer improved accuracy and
are often used in practice. However, A-stable implicit multistep methods can
have at most order two, and the stability region of higher-order methods moves
progressively farther away from the imaginary axis, which is particularly
problematic for advection-dominated flows. Multistep methods also introduce
their own difficulties in initializing (or restarting after discontinuities)
with high-order accuracy, due to their multistep nature \cite[Chapter
4]{brenan1995numerical}, whereas Runge-Kutta methods naturally start with
high-order accuracy. \todo{Mention GLM, GARK, Polynomial?}


It should be noted that IRK methods are by no means new, and many papers have
considered the efficient implementation of IRK integration in various contexts.
Much of the early work was focused on ODEs and minimizing the number of LU
decompositions that must be computed. Most of these works use a simplified
Newton method, where it is assumed that $\mathcal{L}_i = \mathcal{L}_j$ for all
$i,j$, and either consider the solution of the simplified \eqref{eq:k0} (see,
e.g., \cite{varah79,butcher76,bickart77,houwen97b,jay99}), or introduce/analyze
a modified nonlinear iteration or time stepping scheme (see, e.g.,
\cite{cooper83,pinto95,pinto96,cooper90,hoffmann97,jay00}). Some of the first
works to consider IRK methods for PDEs were the sequence of papers
\cite{mardel07,nissen11,staff06}, which analyze block triangular and diagonal
preconditioners for the (linear) diffusion and biodomain equations in the
Sobolev setting, and demonstrate nice conditioning of the preconditioned
operators. Other papers have demonstrated success with various IRK
preconditioning strategies for parabolic type problems as well
\cite{vanlent05,chen14,exh,8jp,27n}, with the method in \cite{exh} also
demonstrating success in practice on linear hyperbolic problems. Nevertheless,
very few works have considered the true nonlinear setting for numerical PDEs
(that is, not simplified Newton) and, to our knowledge, no works have provided
analysis of preconditioning \eqref{eq:k0} for non-parabolic problems. This work
addresses both of these issues.

% Simplified newton scheme uses fixed Jacobian for all stages
% Single step Newton (Cooper (83/90), Gonzales-Pinto (95/97)
% ---------------- ODEs and LU ---------------- %
% Varah (79):
% \begin{itemize}
% 	\item Much better description of Butcher's method. Transforms coordinate system of Jacobian tensor.
% 	Still relies on this tensor structure to do said transformation. 
% 	\item Transforms Jacobian to Hessenberg form to avoid repeated action computing LU of a shifted 
% 	Jacobian.
% \end{itemize}

% Cooper:
% \begin{itemize}
% 	\item (83,90,93): develops single Newton scheme using SOR or various matrix splittings,
% 	applied to ODEs. This is a single-step
% 	Newton method, where the actual Jacobian solve is replaced with an SOR iteration. Here, Butcher
% 	matrix A is replaced with an approximate matrix with one positive real eigenvalue. 
% \end{itemize}

% Pinto:
% \begin{itemize}
% 	\item (95) Mostly ODEs, do consider 1d-space-1d-time burgers on a very small grid. 
% 	\item (96) additional iteration of single Newton, makes it quasi-Newton like. 
% 	\item (01) Analysis of single Newton (SOR) w/ simplified Newton for higer order. 
% \end{itemize}

% Brugano (2014) and Antonana (2018)
% \begin{itemize}
% 	\item New splitting and IRK techniques for Hamiltonian problems where conservation is
% 	important. Used for ODEs. 
% \end{itemize}


% % ---------------- PDEs ---------------- %

% Jay
% \begin{itemize}
% 	\item 1999: develops a preconditioning technique based on W-transformation. W-transformation
% 	yields a real-valued block-tridiagonal matrix. This can be solved using LU, but the inverses
% 	have a recursive nature (like Schur complements). They precondition w/ an approximate LU,
% 	where each formal inverse in LU is approximated, $H_i = I +
% 	\zeta_{i-1}^2\delta t^2 JH_{i-1}^{-1}J$, for Jacobian $J$ and matrix $H$ that must be
% 	inverted in LU, with $\hat{H}_i = I - \gamma_i\delta tJ$, for a certain \gamma_i$. 

% 	\item 2000: Analyzes simplified Newton to approximate time-dependent Jacobian with
% 	Kronecker product form. 
% \end{itemize}

% Houwen 
% \begin{itemize}
% \item TRIANGULARLY(1997): Uses crout factorization to pick lower triangular preconditioner.
% \item Paralell(97): 
% \end{itemize}

% Hoffman 
% \begin{itemize}
% \item (97): Also uses triangular preocnditioner on the nonlinear level.
% \end{itemize}


% Van Lent (2004)
% \begin{itemize}
% 	\item Multigrid for IRK?
% \end{itemize}

% Staff \& Mardal (2006)
% \begin{itemize}
% 	\item One of first paper to consider preconditioning the fully implicit RK system.
% 	Use block Jacobi and block lower triangular preconditioners for the diffusion equation.
% 	Use multigrid V-cycles and full Newton time-dependent Jacobian. Upper triangular is
% 	bad compared to block Jacobi and lower triangular (this has appeared elsewhere in
% 	literature -- $A_0$ is dominant in lower triangular part -- Crout factorization
% 	in I think Messina or Van der Houwen; comes up again in Brugano (2015)).
% \end{itemize}
% Mardal (2007)
% \begin{itemize}
% 	\item Analyze block-diagonal preconditioners in a Sobolev setting, demonstrate
% 	conditioning of the preconditioned operator to be optimal in the independent of
% 	$h$ sense. Use multigrid w/ diffusion as example. 
% \end{itemize}
% Nilssen (2011)
% \begin{itemize}
% 	\item Analogous to above, Sobolev analysis for block-diagonal preconditioning
% 	applied to the bidomain equations.
% \end{itemize}

% Xie (2011)
% \begin{itemize}
% 	\item Proposes a modified simplified Newton for the time-dependent cast, where the Jacobian is
% 	formed based on a least squares approximation to the true RK coefficients, evaluating all entries
% 	at a single time point. In example problems, modified Jacobian typically converged faster
% 	than simplified (evaluated at previous time step), up to 2x less iterations/time. 
% \end{itemize}

% Hao Chen:
% \begin{itemize}
% 	\item (2014) Develops a splitting iterative method to precondition IRK matrices, similar to ADI schemes.
% 	Proves that for definite spatial operators and Butcher matrices (that is, eignvalues have positive
% 	or negative real parts), $\rho(T) < 1$, where $T$ is the fixed-point iteration matrix. Look at 
% 	diffusion equation with IRK and BVMs.
% 	\item (2016) Analogous to above, extended to wave equation.
% \end{itemize}

% Pazner
% \begin{itemize}
% 	\item
% \end{itemize}

% \end{itemize}

% ------------------------------------------------------------------------------------- %
% ------------------------------------------------------------------------------------- %
\subsection{A preconditioning framework and stability}\label{sec:intro:stab}

Similar to \cite{pazner17}\todo{cite}, methods developed in this paper appeal
to pulling an $A_0\otimes I$ out of \eqref{eq:k0}, yielding an equivalent problem
%
\begin{align}\label{eq:keq}
\left( A_0^{-1}\otimes M - \delta t \begin{bmatrix} \mathcal{L}_1  & \\ & \ddots \\ && \mathcal{L}_s\end{bmatrix}\right)
	(A_0\otimes I)	\begin{bmatrix} \mathbf{k}_1 \\ \vdots \\ \mathbf{k}_s \end{bmatrix}
& = \begin{bmatrix} \mathbf{f}_1 \\ \vdots \\ \mathbf{f}_s \end{bmatrix}.
\end{align}
%
Off-diagonal blocks in the reformulated system \eqref{eq:keq} now consist of
mass matrices, rather than differential operators, which simplifies the
development and analysis of preconditioning, and also reduces the number
of sparse matrix-vector operations with $\{\mathcal{L}_i\}$. Algorithms
developed in this paper rely on the following assumption regarding
eigenvalues of $A_0$ and $A_0^{-1}$:
%
\begin{assumption}\label{ass:eig}
Assume that all eigenvalues of $A_0$ (and equivalently $A_0^{-1})$ have positive real part.
\end{assumption}
%
Recall that if an IRK method is A-stable, irreducible, and $A_0$ is invertible
(which includes DIRK, Gauss, Radau IIA, and Lobatto IIIC methods, among others),
then \Cref{ass:eig} holds \cite{hairer96}; that is, \Cref{ass:eig} is
straightforward to satisfy in practice. 

The second assumption we make for analysis in this paper is derived from
stability of ODE solvers applied to numerical PDEs using the method-of-lines. 
The Dalhquist test problem extends naturally to this setting, where we are
interested in the stability of the linearized operator $\mathcal{L}$, for
the ODE(s) $\mathbf{u}'(t) = \mathcal{L}\mathbf{u}$, with solution
$e^{t\mathcal{L}}\mathbf{u}$. In \cite{reddy92}, necessary and sufficient
conditions for stability are derived as the $\varepsilon$ pseudo-eigenvalues
of $\mathcal{L}$ being within $\mathcal{O}(\varepsilon) + \mathcal{O}(\delta t)$
of the stability region as $\varepsilon,\delta t\to 0$. Here we relax this
assumption to something that is more tractable to work with by noting that
the $\varepsilon$ pseudo-eigenvalues are contained within the field of values
to $\mathcal{O}(\varepsilon)$ \cite[Eq. (17.9)]{trefethen2005spectra},
where the field of values is defined as
%
\begin{align}\label{eq:fov}
W(\mathcal{L}) := \left\{ \langle \mathcal{L}\mathbf{x},\mathbf{x}\rangle \text{ : }
	\|\mathbf{x}\| = 1 \right\}.
\end{align}
%
This motivates the following assumption for the analysis done in this paper:
%
\begin{assumption}\label{ass:fov}
Let $\mathcal{L}$ be a linearized spatial operator, and assume that $W(\mathcal{L}) \leq 0$.
\end{assumption}
%
As discussed in \todo{cite}, note that the field of values has an additional
connection to stability. From \cite[Theorem 17.1]{trefethen2005spectra}, we
have that $\|e^{t\mathcal{L}}\|\leq 1$ for all $t\geq 0$ if and only if
$W(\mathcal{L}) \leq 0$. This is analogous to the ``strong stability'' discussed
by Leveque \cite[Chapter 9.5]{leveque2007finite}, as opposed to the weaker (but
still sufficient) condition $\|e^{t\mathcal{L}}\|\leq C$ for all $t\geq 0$ and
some constant $C$. In practice, \Cref{ass:fov} often holds when
simulating numerical PDEs, and in \Cref{sec:theory} it is proven that
\Cref{ass:eig} and \ref{ass:fov} guarantee the preconditioning methods
proposed here yield $\mathcal{O}(1)$ conditioning of the preconditioned Schur
complement, within the larger $2\times 2$ system discussed in
\Cref{sec:intro:outline}.


% ------------------------------------------------------------------------------------- %
% ------------------------------------------------------------------------------------- %
% ------------------------------------------------------------------------------------- %
\section{Nonlinear iterations}\label{sec:nonlinear}

For ease of notation, in this section and \Cref{sec:theory}, we will scale
both sides of \eqref{eq:keq} by a block diagonal operator, with diagonal
blocks $M^{-1}$, and define
%
\begin{equation*}
\widehat{\mathcal{L}}_i := \delta t M^{-1}\mathcal{L}_i,
\end{equation*}
%
for $i=1,...,s$. This is not necessary, but simplifies the derivations. Note,
such a scaling is not used when considering DAEs in \Cref{sec:dae}. 
Additionally, let $\zeta_{\pm} := \eta \pm \mathrm{i}\beta$ denote an
eigenvalue of $A_0^{-1}$, where under \Cref{ass:eig} $\eta > 0$. 

% In \todo{cite}, an IRK preconditioning method is developed that can be applied on the
% solution level, rather than solving for all stages and updating the solution
% by summing over stages.
% This is beneficial from a memory perspective, being able to achieve very
% high order accuracy while only storing the solution and an auxilliary vector, and
% also allows for the use of CG and MINRES when applicable to the spatial operator.

% The time-dependent and nonlinear case is more complicated. Consider
% the simplest cast of a time-independent nonlinear problem and simplified Newton method,
% which only applies the Jacobian based on the current solution. Each
% nonlinear iteration requires the action of the nonlinear operator to compute a residual,
% and this action is implicitly defined by individual stage vectors. The linear algorithm
% developed in \Cref{sec:solve} solves for the summation over stage vectors, and individual
% stages cannot be extracted. Without each stage vector, the action of the nonlinear 
% operator cannot be computed, and even the simplified Newton method cannot be applied.
% Similar difficulties apply for full Newton and Picard iterations for operators with
% and without time-dependent differential components. Reformulating the algorithm
% from \Cref{sec:solve} to store stage vectors also ends up being impractical --
% applying det$\mathcal{M}_s^{-1}$ requires the solution of $s$ linear systems. To store
% each stage vector requires applying det$\mathcal{M}_s^{-1}$ to each one. This
% requires $s^2$ linear solves, which is too expensive to be appealling in practice.


% ------------------------------------------------------------------------------------- %
% ------------------------------------------------------------------------------------- %
\subsection{Simplified Newton}\label{sec:nonlinear:simp}

Suppose $\mathcal{L}_i = \mathcal{L}_j$ for all $i,j$ (as in a simplified Newton method).
Then, the linear system for stage vectors \eqref{eq:keq} (diagonally scaled by $M^{-1}$)
can be written in condensed Kronecker product notation
%
\begin{align}\label{eq:keq2}
\left( A_0^{-1}\otimes I - I\otimes\widehat{\mathcal{L}}\right)
	(A_0\otimes I) \mathbf{k} & = \mathbf{f}.
\end{align}
%
Now, let $A_0^{-1} = Q_0R_0Q_0^T$ be the real Schur decomposition of $A_0^{-1}$, where
$Q_0$ is real-valued and orthogonal, and $R_0$ is a block
upper triangular matrix, where each block corresponds to an eigenvalue (pair) of
$A_0^{-1}$. Real-valued eigenvalues have block size one, and complex eigenvalues
$\eta\pm i\beta$ are in $2\times 2$ blocks,
$\begin{bmatrix} \eta & \phi \\-\beta^2/\phi & \eta\end{bmatrix}$, for some
constant $\phi$.
Pulling out a $Q_0\otimes I$ and $Q_0^T\otimes I$ from the left and right of
\eqref{eq:keq2} yields the equivalent linear system
%
\begin{align}\label{eq:keq3}
\left( R_0\otimes I - I \otimes \widehat{\mathcal{L}}\right)
	(R_0^{-1}Q_0^T\otimes I) \mathbf{k} & = (Q_0^T\otimes I)\mathbf{f}.
\end{align}
%
The left-most matrix is now block upper triangular, which can be solved
using block backward substitution, and requires inverting each diagonal block.
Diagonal blocks corresponding to real-valued eigenvalues $\eta$ take the form
$(\eta I - \widehat{\mathcal{L}})$, and are amenable to standard preconditioning
techniques as used for, e.g., backward Euler. $2\times 2$ diagonal blocks
corresponding to complex eigenvalues take the form
%
\begin{align}\label{eq:block}
\begin{bmatrix} \eta I - \widehat{\mathcal{L}} & \phi I\\
-\frac{\beta^2}{\phi} I & \eta I - \widehat{\mathcal{L}}\end{bmatrix}.
\end{align}
%
Effective block preconditioners for \eqref{eq:block} are developed in
\Cref{sec:theory}, including theory guaranteeing $\mathcal{O}(1)$
conditioning of the preconditioned operator. 

%
\begin{remark}[Real Schur decomposition]
It should be pointed out that a real Schur decomposition is by no means
unique to Runge-Kutta literature, most notably used in the RADAU code
by Hairer and Wanner \cite{hairer99}.
The key contribution here for the simplified Newton setting is proving a
robust and general way to precondition the resulting operators in the
context of numerical PDEs (see \Cref{sec:theory}). Moreover, the real
Schur decomposition applied to the simplified Newton setting after
pulling out an $A_0^{-1}\otimes I$ provides the key motivation for
the development of more general nonlinear iterations introduced in 
the following section.
\end{remark}


%
\begin{comment}
\begin{remark}[Closed form Inverse]
One might note that the two Schur complements of \eqref{eq:block} are the same, and
\begin{align*}
S^{-1} = \mathcal{Q}_\eta^{-1}(\eta I - \widehat{\mathcal{L}}),
\end{align*}
with $\mathcal{Q}_\eta$ as in \eqref{eq:imag1}. Using this, one can get a simple
closed form for the inverse of \eqref{eq:imag1} based on $\mathcal{Q}_\eta^{-1}$.
However, consistent with the algorithm developed in \Cref{sec:solve}, applying the
$2\times 2$ inverse requires applying $\mathcal{Q}_\eta^{-1}$ to both stage vectors,
which doubles the number of linear solves. 
\end{remark}
%


% See "Parallel iterative linear solvers for multistep Runge-Kutta methods"
%
%
%
\begin{remark}[A similar approach for $A_0$]
This is not the first work to consider a real Schur decomposition of $A_0$
\todo{cite?}. A similar approach can be applied to the traditional Kronkecker
product form \eqref{eq:kron1}, now transforming $A_0$ (instead of $A_0^{-1}$)
using the real Schur decomposition. Solving for all stage vectors can then 
be achieved by solving a similar block upper triangular matrix as in
\eqref{eq:keq3}, but now the $2\times 2$ block linear systems correspond
to complex eigenvalues of $A_0$, say $\mu + i\zeta$, and take the form 
\begin{align*}
\begin{bmatrix} I - \mu\widehat{\mathcal{L}} & \phi\widehat{\mathcal{L}} \\
	-\frac{\zeta^2}{\phi}\widehat{\mathcal{L}} & I - \mu\widehat{\mathcal{L}} \end{bmatrix}.
\end{align*}

An analogous approach as used with the $A_0^{-1}$ transformation
can be applied here. If we precondition the Schur complement
$S_0 = (I - \mu \widehat{\mathcal{L}}) +
\zeta^2(I - \mu \widehat{\mathcal{L}})^{-1}\widehat{\mathcal{L}}^2$ with the
term associated with the real-valued eigenvalue, $(I - \mu \widehat{\mathcal{L}})$,
the preconditioned Schur complement is given by
%
\begin{align*}
(I - \mu \widehat{\mathcal{L}})^{-1}S_0
	& = I -  \frac{\zeta^2}{\mu^2}(I - \tfrac{1}{\mu} \widehat{\mathcal{L}}^{-1})^{-2}.
\end{align*}
%
Note that this closely resembles the preconditioned operator from \eqref{eq:prec1}
and \eqref{eq:prec2}, but here with a $\widehat{\mathcal{L}}^{-1}$ inside of the
inverse term, as opposed to a $\widehat{\mathcal{L}}$ in \eqref{eq:prec1}
and \eqref{eq:prec2}. In \Cref{th:fov}, we assumed that $\widehat{\mathcal{L}}$
is negative in a field of values sense, equivalent to saying that
$(\widehat{\mathcal{L}} + \widehat{\mathcal{L}}^T)$ is negative semi-definite.
However, it holds that if $(\widehat{\mathcal{L}} + \widehat{\mathcal{L}}^T)$ is
negative semi-definite, then $(\widehat{\mathcal{L}}^{-1} +
\widehat{\mathcal{L}}^{-T})$ is also negative semi-definite, which yields the
following corollary.
\end{remark}
%

%
\begin{corollary}[Preconditioned field of values]\label{cor:fov}
Assume that $\mu > 0$ and the symmetric part of $\widehat{\mathcal{L}}^{-1}$
satisfies $(\widehat{\mathcal{L}}^{-1}+\widehat{\mathcal{L}}^{-T}) \leq 0$. Let
$\mathcal{P}_\mu$ denote the preconditioned operator, where
$(I - \mu \widehat{\mathcal{L}}) +
	\zeta^2(I - \mu \widehat{\mathcal{L}})^{-1}\widehat{\mathcal{L}}^2$ is
preconditioned with $(\mu I - \widehat{\mathcal{L}})^{-1}$. Then 
$W(\mathcal{P}_\mu)$ is contained within a region analogous to $\Omega$ 
in \Cref{fig:bound}, but with radius $\zeta^2/\mu^2$ (based on the eigenvalues
of $A_0$) rather than $\beta^2/\eta^2$. 
\end{corollary}
\begin{proof}
The proof follows from the above discussion and analagous derivations to the
proof of \Cref{th:fov}.
\end{proof}
%

\todo{rewrite, comment on $\beta^2/\eta^2$ and $\zeta^2/\mu^2$ being the same
for all Gauss and RadauIIA methods.}
\Cref{cor:fov} suggests the $A_0^{-1}$ transformation is not necessary -- one
can apply the real Schur decomposition to the traditional Kronecker product form 
\eqref{eq:kron1} and use a similar block preconditioning as introduced in 
\eqref{eq:Lprec} and \eqref{eq:prec2} to solve the $2\times 2$ blocks associated
with complex eigenvalues, with similarly nice theoretical bounds on the
conditioning of the preconditioned operator. Here, we use the $A_0^{-1}$
approach as it \textit{is} necessary for the linear algorithm developed in
\Cref{sec:solve}, and also more naturally suggests an extension to the
general nonlinear setting (for example, full Newton as opposed to simplified
Newton) in the following section.
\end{comment}


% ------------------------------------------------------------------------------------- %
% ------------------------------------------------------------------------------------- %
\subsection{General nonlinear iterations}\label{sec:nonlinear:gen}

Note that most nonlinear iterations, including Newton, Picard, and
other fixed-point iterations, can all be expressed as linearly preconditioned
nonlinear Richardson iterations. For nonlinear functional
$\mathcal{F}(\mathbf{x}) = 0$, such an iteration takes the form
%
\begin{align}\label{eq:non_rich}
\mathbf{x}_{k+1} = \mathbf{x}_k + \mathcal{P}^{-1}\mathcal{F}(\mathbf{x}_k).
\end{align}
%
For preconditioner $\mathcal{P} := -J[\mathbf{x}_k]$ given by the (negative)
Jacobian of $\mathcal{F}(\mathbf{x})$ evaluated at $\mathbf{x}_k$, \eqref{eq:non_rich}
yields a Newton iteration. For $\mathcal{P}$ given by a zero-th order linearization
of $\mathcal{F}(\mathbf{x})$ (the nonlinear operator evaluated at $\mathbf{x}_k$),
\eqref{eq:non_rich} yields a Picard iteration. In general, thinking of nonlinear
iterations as linear preconditioners for nonlinear Richardson iterations
\eqref{eq:non_rich} naturally allows for various levels of approximation,
which is the focus of this section. 

Now let us return to \eqref{eq:keq} for $\mathcal{L}_i\neq\mathcal{L}_j$, but
extract the real Schur decomposition as in \Cref{sec:nonlinear:gen}. Continuing
with the simplified representation $\widehat{\mathcal{L}}_i := \delta t M^{-1}\mathcal{L}_i$,
this yields the linear system
%
\begin{align}\label{eq:keq4}
\left( R_0\otimes I - (Q_0^T\otimes I) \begin{bmatrix}
	\widehat{\mathcal{L}}_1  & \\ & \ddots \\ && \widehat{\mathcal{L}}_s\end{bmatrix}
	(Q_0\otimes I)\right) (R_0^{-1}Q_0^T\otimes I) \mathbf{k}\
= (Q_0^T\otimes I)\mathbf{f}.
\end{align}
%
Picard and Newton iterations both require the solution of such a system each
iteration (see $\mathcal{P}^{-1}$ in \eqref{eq:non_rich}). Here we propose 
approximations to the solution of \eqref{eq:keq4} that are (i) solvable using
techniques similar to the simplified Newton setting in \Cref{sec:nonlinear:simp}, and
(ii) yield nonlinear  convergence close to a true Newton or Picard iteration. In principle,
these approximations can also be iterated to convergence in the linear sense, yielding
a precise Newton or Picard iteration, but here we opt to resolve the approximations
(i.e., converge) in the nonlinear iteration. Similar to inexact Newton methods,
such an approach is often more efficient in practice than computing, e.g., an exact
Jacobian. 

% Note, it is important to express Picard and fixed-point iterations in the 
% form of a Newton-like method to use the preconditioning techniques developed
% in this paper! By expressing it as a Newton-like method, we are approximating
% the Jacobian and will still converge to the solution of the nonlinear functional
% $\mathcal{F} = 0$ when adding levels of approximation as in \Cref{sec:nonlinear:gen}.
% A traditional Picard iteration relies on converging exactly to the fixed-point
% $\mathcal{G}(\mathbf{k}) = \mathbf{k}$ via iterates $\mathbf{k}^{k+1} =
% \mathcal{G}(\mathbf{k}^k)$. Within this iteration there is delicate cancellation
% that result from solving directly for $\mathbf{k}^{k+1}$ rather than a correction,
% and approximating $\mathcal{G}$ would result in convergence to a different problem.

To develop effective approximations, we are particularly interested in the operator
%
\begin{align}\label{eq:Q0approx}
\widehat{P} \coloneqq (Q_0^T\otimes I) \begin{bmatrix}
	\widehat{\mathcal{L}}_1  & \\ & \ddots \\ && \widehat{\mathcal{L}}_s\end{bmatrix}
	(Q_0\otimes I)
= \begin{bmatrix}
	\bm{c}^\top_{1,1} \bm{{\cal L}}' & \cdots & \bm{c}^\top_{1,s} \bm{{\cal L}}' \\
	\vdots & & \vdots \\
	\bm{c}^\top_{s,1} \bm{{\cal L}}' & \cdots & \bm{c}^\top_{s,s} \bm{{\cal L}}'
	\end{bmatrix},
\end{align}
%
where $\bm{c}^\top_{k,\ell} = \Big((Q_0^\top)_{k ,1} (Q_0)_{1, \ell},
\ldots, (Q_0^\top)_{k, s} (Q_0)_{s, \ell} \Big) \in \mathbb{R}^s$ is a scalar row
vector, $\bm{{\cal L}}' = (\widehat{\mathcal{L}}_1; \ldots; \widehat{\mathcal{L}}_s)$
is a block column vector of the linearized operators, and
%
\begin{align*}
\bm{c}^\top_{k,\ell} \bm{{\cal L}}' = \sum \limits_{i = 1}^s (\bm{c}_{k, \ell})_i
	\widehat{\mathcal{L}}_i.
\end{align*}
%
For $\widehat{\mathcal{L}}_i = \widehat{\mathcal{L}}_j$, \eqref{eq:Q0approx}
is block diagonal, given by $I\otimes\widehat{\mathcal{L}}$. For
$\widehat{\mathcal{L}}_i \neq \widehat{\mathcal{L}}_j$, note that
$\sum_{i=1}^s (\bm{c}_{k, \ell})_i = 1$, while for off-diagonal blocks
$\sum_{i=1}^s (\bm{c}_{k, \ell})_i = 0$.
Due to the off-diagonal zero sums, here we claim that \eqref{eq:Q0approx}
can be well-approximated by some block-diagonal or block upper triangular
approximation, which can then be easily inverted using block backward
substitution.

As an example, consider \eqref{eq:Q0approx} for the two-stage Gauss and
RadauIIA methods in bracket notation, where, e.g., $\{a_1,a_2,a_3\}\mapsto 
a_1\widehat{\mathcal{L}}_1 + a_2\widehat{\mathcal{L}}_2 + a_3\widehat{\mathcal{L}}_3$:
%
\begin{align*}
\textnormal{Gauss(2):} \hspace{1ex}
	\begin{bmatrix}
	\{1,0\} & \{0,0\} \\
	 \{0,0\} & \{0,1\} \\
	\end{bmatrix},
	\hspace{3ex}
\textnormal{RadauIIA(2):} \hspace{1ex}
	\begin{bmatrix}
	\{0.985,0.014\} & \{0.121,-0.121\}\\
	\{0.121,-0.121\} & \{0.014,0.985\}\\
	\end{bmatrix}.
\end{align*}
%
Recall in the matrices above, the constants in diagonal brackets always sum to
one and off-diagonal sum to zero, wherein if $\widehat{\mathcal{L}}_i = \widehat{\mathcal{L}}_j$
for all $i,j$, each of the operators is the identity.

Note that there is no approximation in two-stage Gauss, that is, it is
straightforward to apply a true Newton or Picard iteration to two-stage Gauss
using analogous block-preconditioning techniques as used for simplified Newton.
For two-stage RadauIIA, we see that the diagonal blocks are almost
defined by the (linearized) operator evaluated at a single time step, which
provides a natural and simple approximation. The off-diagonal blocks are
simply a measure of commutation, $0.121(\widehat{\mathcal{L}}_1 - \widehat{\mathcal{L}}_2)$.
Such entries could be included in the preconditioning for the upper
triangular portion of the matrix (adding a few additional mat-vecs and
memory usage), or simply ignored under the assumption that $\widehat{\mathcal{L}}_1 -
\widehat{\mathcal{L}}_2$ is ``small'' in some sense. Even for reasonably stiff 
problems, the operator often does not change substantially between
two stages -- if it did, e.g., due to a shockwave, the larger time step
may not be small enough to accurately resolve the nonlinear behavior in
the first place. Similar structure as discussed for the two-stage methods
holds for other methods as well. For example, the coefficients for four-stage
Gauss are given by:
%
\begin{align*}
\textnormal{Gauss(4):}& \hspace{1ex}
\left[\begin{matrix}
\{0.002,0.014,0.012,\mathbf{0.970}\} & \{0.001,-0.011,-0.110,0.120\} \\
\{0.001,-0.011,-0.110,0.120\} & \{0.000,0.008,\mathbf{0.975},0.014\} \\
\{-0.016,-0.113,0.010,0.119\} & \{-0.007,0.085,-0.093,0.014\} \\
\{-0.045,0.041,-0.005,0.009\} & \{-0.021,-0.031,0.051,0.001\}
\end{matrix}\right.
\\&\hspace{5ex}
\left.\begin{matrix}
\{-0.016,-0.113,0.010,0.119\} & \{-0.045,0.041,-0.005,0.009\}\\
\{-0.007,0.085,-0.093,0.014\} & \{-0.021,-0.031,0.051,0.001\}\\
\{0.113,\mathbf{0.863},0.008,0.014\} & \{0.316,-0.312,-0.004,0.001\}\\
\{0.316,-0.312,-0.004,0.001\} & \{\mathbf{0.883},0.113,0.002,0.000\}\\
\end{matrix}\right].
\end{align*}
%
Analogous to the two-stage case, note that the diagonal blocks are largely
defined by $\widehat{\mathcal{L}}$ evaluated at a single time point (coefficient
shown in bold). Moreover, not only are the off-diagonal constants
a measure of commutivity, many of them are quite small in the first place;
then, regardless of commutivity, ignoring such terms in the lower-triangular
or off-diagonal blocks is a natural preconditioning. 

Motivated by the above discussion, we construct {block upper triangular}
$\widetilde{P} \approx \widehat{P}$ as Newton-like methods (or more
generally some fixed-point iteration as in \eqref{eq:non_rich}) which has
a (block) sparsity pattern contained within that of $R_0 \otimes I$. Recall
by constructing $\widetilde{P}$ to be block upper triangular, we can then
invert the resulting operator
%
\begin{align}
R_0 \otimes M - \delta t \widehat{P} \approx R_0 \otimes I -  \delta t \widetilde{P}
\end{align}
%
via block backward substitution, preconditioning each $1\times 1$
or $2\times 2$ diagonal block similar to the simplified Newton setting in
<<<<<<< HEAD
\Cref{sec:nonlinear:simp} (formal details on preconditiong are introduced
=======
\Cref{sec:nonlinear:simp} (formal details on preconditioning are introduced
>>>>>>> 0f65f67e
in \Cref{sec:theory}). In addition to the simplified Newton
method discussed in \Cref{sec:nonlinear:simp}, we propose three (successively
more accurate) approximations to \eqref{eq:Q0approx}:
\vspace{1ex}
%
\begin{enumerate}
\setlength\itemsep{0.5em}
\item[0.] \underline{Simplified Newton:} as in \Cref{sec:nonlinear:simp}, apply a
simplified Newton method by evaluating $\mathcal{L}$ at the same time point for
all stages.

\item \underline{Newton-Like(1):} Truncate $\widehat{P}$ to be block diagonal and
lump the coefficients of $\bm{c}_{ii}$ to the largest one so that each diagonal
block of $\widehat{P}$ contains only one matrix from $\bm{{\cal L}}'$.

\item \underline{Newton-Like(2):} Truncate $\widehat{P}$ to be block diagonal
(can include the off-diagonal entries in $2 \times 2$ diagonal blocks, or not)
\todo{How is this implemented?}

\item \underline{Newton-Like(3):} Truncate $\widehat{P}$ to be block upper triangular.
This option adds a number of matrix-vector products and requires storing $\mathcal{L}_i$ 
in memory for multiple $i$, but is also the best approximation to an exact Newton or
Picard iteration.

\end{enumerate}


% ------------------------------------------------------------------------------------- %
% ------------------------------------------------------------------------------------- %
% ------------------------------------------------------------------------------------- %
\section{Linear preconditioning theory}\label{sec:theory}

The methods derived in \Cref{sec:nonlinear} all depend on
solving $2\times 2$ block systems along the lines of
%
\begin{align}\label{eq:block0}
\begin{bmatrix} \eta I - \widehat{\mathcal{L}}_1 & \phi I\\
-\frac{\beta^2}{\phi} I & \eta I - \widehat{\mathcal{L}}_2\end{bmatrix},
\end{align}
%
for some $\eta > 0, \phi \neq 0$, and where it is assumed that
$W(\widehat{\mathcal{L}}_i) \leq 0$ for $i=1,2$ (see \Cref{ass:fov}). In some
cases (in particular, simplified Newton methods) $\widehat{\mathcal{L}}_1 =
\widehat{\mathcal{L}}_2$, but we are also interested in the more general
setting of $\widehat{\mathcal{L}}_1 \neq \widehat{\mathcal{L}}_2$. We will solve
this system using Krylov methods with block lower-triangular preconditioners
of the form
%
\begin{equation}\label{eq:Lprec}
L_P := \begin{bmatrix} \eta I - \widehat{\mathcal{L}}_1 & \mathbf{0} \\ -\frac{\beta^2}{\phi} I
	& \widehat{S}\end{bmatrix}^{-1},
\end{equation}
%
where $\widehat{S}$ is some approximation to the Schur complement of \eqref{eq:block0},
which is given by
%
\begin{align}\label{eq:Schur}
S & := \eta I - \widehat{\mathcal{L}}_2 + \beta^2 (\eta I - \widehat{\mathcal{L}}_1)^{-1}.
\end{align}
%

When applying GMRES to block $2\times 2$ operators preconditioned with a lower
(or upper) triangular preconditioner as in \eqref{eq:Lprec}, convergence 
is exactly defined by convergence of GMRES applied to the preconditioned Schur
complement, $\widehat{S}^{-1}S$ \cite{2x2block}. If $\widehat{S} = S$ is exact,
exact convergence on the larger $2\times2$ system is guaranteed in two iterations
(or one iteration with a block LDU). This section focuses on the development of
robust preconditioners for the Schur complement \eqref{eq:Schur}. As a result of
\Cref{ass:fov}, the second term in \eqref{eq:Schur},
$(\eta I - \widehat{\mathcal{L}}_1)^{-1}$ is nicely bounded and conditioned.
To that end, we consider preconditioners of the form
%
\begin{align*}
\widehat{S}_\gamma := \gamma I - \widehat{\mathcal{L}}_2
\end{align*}
%
for some $\gamma > 0$. \Cref{sec:theory:simp} considers the simpler case
of $\widehat{\mathcal{L}}_1 = \widehat{\mathcal{L}}_2$, deriving tight bounds
on the conditioning of the preconditioned operator as well as an optimal choice
of $\gamma\mapsto\gamma_*$. \Cref{sec:theory:gen} then extends the theory to
the more general $\widehat{\mathcal{L}}_1 \neq \widehat{\mathcal{L}}_2$.
Under an additional assumption that $\widehat{\mathcal{L}}_1$ and 
$\widehat{\mathcal{L}}_2$ are ``close'' in some sense, the condition number
of the preconditioned operator is bounded via cond$(\widehat{S}_{\gamma_*}^{-1}S)
\leq 2 + \tfrac{\beta^2}{\eta^2}$, which is only a factor of two larger than
the tight bounds derived for $\widehat{\mathcal{L}}_1 = \widehat{\mathcal{L}}_2$,
and remains $\mathcal{O}(1)$ for IRK schemes with $\mathcal{O}(1)$ stages.


In practice, we typically do not want to apply $(\eta I - \widehat{\mathcal{L}})^{-1}$
or $\widehat{S}_\gamma^{-1}$ exactly for each iteration of the preconditioner
\eqref{eq:Lprec}. It is well-known in the block-preconditioning community
that a few iterations of an effective preconditioner, such as multigrid,
to represent the inverse of diagonal blocks in \eqref{eq:Lprec} typically
yields convergence on the larger $2\times 2$ operator just as fast as if
performing direct solves, at a fraction of the cost. Thus, in practice we
propose a block-triangular preconditioner similar to \eqref{eq:Lprec}, but
which only applies some approximation to the diagonal block inverses,
$(\eta I - \widehat{\mathcal{L}})^{-1}$ and
$\widehat{S}^{-1} := (\gamma_* I - \widehat{\mathcal{L}})^{-1}$ for a
specific $\gamma_*$ introduced in the following section.

% ---------------------------------------------------------------------------------------------- %
% ---------------------------------------------------------------------------------------------- %
\begin{comment}
\subsection{Choosing $\gamma$: the SPD case}\label{sec:theory:spd}

Suppose $-\mathcal{L}$ is SPSD with a spectrum $\subset [0,\infty)$, and
consider preconditioning $S$ with $(\gamma I- \widehat{\mathcal{L}})^{-1}$ for
some $\gamma \neq \eta$. The preconditioned operator then takes the form
%
\begin{align}\nonumber
(\gamma I- \widehat{\mathcal{L}})^{-1}S & = (\gamma I - \widehat{\mathcal{L}})^{-1}
	\left[ (\gamma I - \widehat{\mathcal{L}}) + (\eta-\gamma)I + \beta^2 (\eta I - \widehat{\mathcal{L}})^{-1}\right] \\
& = I - (\gamma - \eta)( \gamma I- \widehat{\mathcal{L}})^{-1} + 
	\beta^2( \gamma I- \widehat{\mathcal{L}})^{-1}
		( \eta I-\widehat{\mathcal{L}})^{-1} \nonumber\\
& = I - \frac{\gamma - \eta}{\gamma} ( I- \tfrac{1}{\gamma}\widehat{\mathcal{L}})^{-1} + 
	\frac{\beta^2}{\gamma\eta}( I- \tfrac{1}{\gamma}\widehat{\mathcal{L}})^{-1}
		( I- \tfrac{1}{\eta}\widehat{\mathcal{L}})^{-1},\label{eq:gamma0}
\end{align}
%
with spectrum given by
%
\begin{align}\label{eq:eig_gamma}
\mathcal{F}(\gamma,\lambda) :&= 
	1 - \frac{\gamma-\eta}{\gamma + \lambda} + \frac{\beta^2}{(\gamma + \lambda)(\eta+\lambda)},
\end{align}
%
where $\lambda\in\sigma(-\mathcal{L})$. If we choose $\gamma > 0$,
\eqref{eq:gamma0} is SPD, and the condition number of \eqref{eq:gamma0} is given by
%
\begin{align}\label{eq:cond0}
\textnormal{cond}\left((\gamma I- \widehat{\mathcal{L}})^{-1}S\right) & =
	\frac{\lambda_{\max}\left((\gamma I- \widehat{\mathcal{L}})^{-1}S\right)}
		{\lambda_{\min}\left((\gamma I- \widehat{\mathcal{L}})^{-1}S\right)}.
\end{align}
%
As $h,\delta t\to 0$, it is typical for parabolic problems that
the spectrum $\lambda\in\sigma(-\widehat{\mathcal{L}})$
becomes increasingly dense in the interval $[0,\infty)$. For such limiting
behavior, the condition number \eqref{eq:cond0} can be expressed
precisely as
%
\begin{align}\label{eq:cond1}
\textnormal{cond}\left((\gamma I- \widehat{\mathcal{L}})^{-1}S\right) &
	\hspace{2ex}\mapsto\hspace{2ex}
	c(\gamma) :=
	\frac{\max_{\lambda\in[0,\infty)} \mathcal{F}(\gamma,\lambda)}
		{\min_{\lambda\in[0,\infty)} \mathcal{F}(\gamma,\lambda)},
\end{align}
%
where $c(\gamma)$ also provides an upper bound on
$\textnormal{cond}\left((\gamma I- \widehat{\mathcal{L}})^{-1}S\right)$ when
$\sigma(-\widehat{\mathcal{L}})\neq [0,\infty)$. The following theorem 
derives a closed form for $c(\gamma)$ and corresponding optimal
(minimizing) value of $\gamma > 0$.

%
\begin{theorem}[Conditioning of preconditioned operator]\label{th:eig}
Let $\lambda\in[0,\infty)$, $0<\eta\leq \gamma$, and $\beta \geq 0$.
Define $\mathcal{F}(\gamma,\lambda)$ as in \eqref{eq:eig_gamma} and
$c(\gamma)$ as in \eqref{eq:cond1}. Then 
\begin{align}\label{eq:gammastar}
\gamma_*  :=  \underset{0 \leq \gamma < \infty}{\textnormal{argmin}} \; c(\gamma)
	= \eta + \frac{\beta^2}{\eta},
\end{align}
where
\begin{align} \label{eq:cond_min}
\textnormal{cond}\left((\gamma_* I- \widehat{\mathcal{L}})^{-1}S\right) \leq
	c(\gamma_*) = \frac{1}{2} \left( 1 + \sqrt{1 + \left( \frac{\beta}{\eta} \right)^2} \right).
\end{align}

\end{theorem}
\begin{proof}
This theorem is based on the minimization problem
%
\begin{align}\label{eq:gam_opt}
\gamma_* & = \textnormal{argmin}_{\gamma \in (0,\infty)}
	\frac{\max_{\lambda\in[0,\infty)} \mathcal{F}(\gamma,\lambda)}
		{\min_{\lambda\in[0,\infty)} \mathcal{F}(\gamma,\lambda)}.
\end{align}
%
The $\gamma = \eta$ case is special, and the resulting simplified form of
\eqref{eq:eig_gamma} quickly yields $c(\eta) = 1+\tfrac{\beta^2}{\eta^2}$.
Thus moving forward we consider $\eta \neq \gamma > 0$.
Minima and maxima in $\lambda$ may be obtained at one of the endpoints,
$\lambda = 0$ or $\lambda\to\infty$, or at a critical point of \eqref{eq:eig_gamma}
in $\lambda$. Taking the partial with respect to $\lambda$, we have
%
\begin{align}\label{eq:partial_l}
\frac{\partial\mathcal{F}}{\partial\lambda} & =
	\frac{(\gamma-\eta)(\eta+\lambda)^2 - \beta^2(\gamma+\eta+2\lambda)}
		{(\gamma+\lambda)^2(\eta+\lambda)^2}.
\end{align}
%
Noting that the denominator is nonnegative for $\eta,\gamma>0$ and $\lambda \geq 0$,
the critical points are obtained at zeros of the numerator in \eqref{eq:partial_l},
which can be written as a quadratic polynomial in $\lambda$:
%
\begin{align*}
(\gamma-\eta)\lambda^2 - 2(\eta^2+\beta^2 - \eta\gamma)\lambda + 
	\gamma(\eta^2-\beta^2) - \eta(\eta^2+\beta^2) = 0.
\end{align*}
%
For $\gamma \neq \eta$ the two real roots are given by
%
\begin{align}\label{eq:roots}
\lambda_{\pm} & := \frac{\beta^2 + \eta^2 - \gamma\eta \pm
	\beta\sqrt{\beta^2 + (\gamma-\eta)^2}}{\gamma-\eta}.
\end{align}
%
Thus, we have four potential points at which a maximum or minimum in $\lambda$
can be achieved, $\{0,\infty, \lambda_\pm\}$, where
%
\begin{align}\label{eq:F_gamma}
\begin{split}
\mathcal{F}(\gamma,\infty) & = 1, \hspace{20ex}
\mathcal{F}(\gamma,\lambda_+) = \frac{2\beta}{\beta + \sqrt{\beta^2 + (\gamma-\eta)^2}}, \\
\mathcal{F}(\gamma,0) & = 1 + \frac{\eta^2+\beta^2-\eta\gamma}{\eta\gamma},
\hspace{4ex}
\mathcal{F}(\gamma,\lambda_-) = \frac{2\beta}{\beta - \sqrt{\beta^2 + (\gamma-\eta)^2}}.
\end{split}
\end{align}
%

Note that $\mathcal{F}(\gamma,\lambda_-) < 0$ for all $\gamma\neq\eta$, which
contradicts the previously stated result that $\mathcal{F}(\gamma,\lambda)$ is SPD
for $\gamma > 0$ and $\lambda\geq 0$, implying $\lambda_- < 0$.
Thus we are left with three critical points to consider, 
$\{0,\lambda_+,\infty\}$. Further, observe that
%
\begin{align*}
\mathcal{F}(\gamma,\lambda_+) = \frac{2\beta}{\beta + \sqrt{\beta^2 + (\gamma-\eta)^2}}
	= \frac{2}{1 + \sqrt{1 + (\gamma-\eta)^2/\beta^2}} < 1 = \mathcal{F}(\gamma,\infty),
\end{align*}
%
for all $\gamma \neq \eta$.
It follows that the maximum of ${\cal F}(\gamma,\lambda)$ w.r.t.
$\lambda$ must thus occur for $\lambda \in \{ 0, \infty \}$. Evaluating
\eqref{eq:F_gamma}, we have
%
\begin{align}\label{eq:eig_max}
\max_{\lambda\in[0,\infty)} \mathcal{F}(\gamma,\lambda) & = 
\begin{cases}
\displaystyle
\mathcal{F}(\gamma,0) 
= 
\frac{1}{\gamma} \left(\eta + \frac{\beta^2}{\eta} \right), 
\quad 
& 0 < \gamma \leq \eta +  \tfrac{\beta^2}{\eta}, \\
\displaystyle
\mathcal{F}(\gamma,\infty) 
= 
1, \quad & \eta + \tfrac{\beta^2}{\eta} \leq \gamma < \infty
\end{cases},
\end{align}
%
with continuity at the special case of $\gamma = \eta$.

For the minimum, because $\mathcal{F}(\gamma,\lambda_+) < \mathcal{F}(\gamma,\infty),
\forall \gamma \neq \eta$, the minimum cannot occur for $\lambda \to \infty$, which
implies the minimum of ${\cal F}(\gamma,\lambda)$ w.r.t. $\lambda$ must occur
at $\lambda \in \{0, \lambda_+\}$. For $\gamma \geq \eta + \beta^2 / \eta$,
${\cal F}(\gamma, \lambda_+) < 1 \leq {\cal F}(\gamma, 0)$. To consider
$0 < \gamma < \eta + \beta^2 / \eta$, define
%
\begin{align*}
{\cal G}(\gamma) = \mathcal{F}(\gamma,0) -  \mathcal{F}(\gamma,\lambda_+),
	\quad 0 < \gamma \leq \eta + \beta^2 / \eta.
\end{align*}
%
To determine which value of ${\lambda} \in \{0, \lambda_+ \}$ minimizes
${\cal F}(\gamma, \lambda)$ we can consider the sign of ${\cal G}$. From
above, we know that ${\cal G} > 0$ for $\gamma = \eta + \beta^2/\eta$, so
we seek roots $\hat{\gamma}\in(0,\eta+\beta^2/\eta]$, such that
${\cal G}(\hat{\gamma}) = 0$, indicating a sign change in ${\cal G}$.

Setting ${\cal G}(\hat{\gamma}) = 0$ and assuming $\beta > 0$, we have
\begin{align}\nonumber
\frac{2\beta}{\beta + \sqrt{\beta^2 + (\hat{\gamma}-\eta)^2}} & =
	\frac{1}{\hat{\gamma}} \left(\eta + \frac{\beta^2}{\eta} \right), \\
\Longleftrightarrow \hspace{5ex} \label{eq:rhs_pf}
2\beta \eta \hat{\gamma} -\beta(\eta^2 + \beta^2)  & = 
	(\eta^2 + \beta^2) \sqrt{\beta^2 + (\hat{\gamma}-\eta)^2}. 
\end{align}
%
Squaring both sides of the latter equation leads to a quadratic equation in $\hat{\gamma}$, 
%
\begin{align*}
z(\hat{\gamma}) = \big[ 4 \beta^2 \eta^2 - (\eta^2 + \beta^2)^2 \big] \hat{\gamma}^2 + 2 \eta (\eta^2 + \beta^2)(\eta^2 - \beta^2) \hat{\gamma} - \eta^2(\eta^2 + \beta^2)^2 = 0.
\end{align*}
%
Note that for $\eta\neq\beta$ the discriminant of $z(\hat{\gamma})$ is zero, implying
$z(\hat{\gamma})$ has one real root, given by
%
\begin{align} \label{eq:gamma_hat}
\hat{\gamma} = \eta \frac{\eta^2 + \beta^2}{\eta^2 - \beta^2}. 
\end{align}
%
If $\eta < \beta$, then $\hat{\gamma} < 0$, while for $\eta > \beta$, we
have $\hat{\gamma} > \eta+\beta^2/\eta$. In both of these cases, $\hat{\gamma}
\not\in(\eta,\eta+\beta^2/\eta]$. For $\eta = \beta$, the discriminant of 
$z$ is $-4\beta^6 < 0$, implying no real roots and, thus, no $\hat{\gamma}$
that satisfies ${\cal G}(\hat{\gamma}) = 0$. Altogether, ${\cal G}$ has no
sign changes in the interval $(\eta,\eta+\beta^2/\eta]$, implying
${\cal F} (\gamma, \lambda_+) < {\cal F}(\gamma, 0)$ for $0 < \gamma
\leq \eta + \beta^2/\eta.$ Combining with the earlier discussion, we have
%
\begin{align*}
\min_{\lambda\in[0,\infty)} \mathcal{F}(\gamma,\lambda) &=
	\mathcal{F}(\gamma,\lambda_+) =
\frac{2\beta}{\beta + \sqrt{\beta^2 + (\gamma-\eta)^2}}
	\quad 0 < \gamma < \infty.
\end{align*}
%
Combining with \eqref{eq:eig_max} and the special case mentioned previously where
$c(\eta) = 1+\tfrac{\beta^2}{\eta^2}$, we have $c(\gamma)$ as a continuous
function of $\gamma>0$,
\begin{align}
\label{eq:condc}
c(\gamma) 
\coloneqq
% \textnormal{cond}\left((\gamma I- \widehat{\mathcal{L}})^{-1}S\right)  
% =
\begin{cases}
\displaystyle
\frac{1}{\gamma} \left(\eta + \tfrac{\beta^2}{\eta} \right) \frac{\beta + \sqrt{\beta^2 + (\gamma-\eta)^2}}{2\beta}
\eqqcolon c_1(\gamma), 
\quad & 0 < \gamma \leq \eta + \tfrac{\beta^2}{\eta},
\\[3ex]
\displaystyle
\frac{\beta + \sqrt{\beta^2 + (\gamma-\eta)^2}}{2\beta}
\eqqcolon c_2(\gamma), 
\quad &\eta + \tfrac{\beta^2}{\eta} \leq \gamma < \infty 
\end{cases}.
\end{align}
%

To minimize $c(\gamma)$, note that $c_2$ is an increasing function over the interval
for which it is defined. Thus, its minimum is achieved at the left boundary
of its domain, with minimum value
%
\begin{align} 
\label{eq:c2_min}
\min_{\gamma\geq\eta} c_2(\gamma) = 
	c_2\left(\eta + \frac{\beta^2}{\eta} \right) =
\frac{1}{2} \left( 1 + \sqrt{1 + \left( \frac{\beta}{\eta} \right)^2} \right).
\end{align}
%
For $c_1$, differentiating and solving for the roots of its derivative
yields the two critical points, $\gamma = \eta$ and $\gamma = \hat{\gamma}$
as in \eqref{eq:gamma_hat}. Note that $\hat{\gamma}\not\in(\eta, \eta + \beta^2/\eta]$
while $c(\eta) = 1+\tfrac{\eta^2}{\beta^2} > c_2(\eta + \beta^2/\eta)$
and $\lim_{\gamma\to 0} c_2(\gamma) = \infty$. It follows that the minimum of $c_2$
will be obtained at $\gamma = \eta + \beta^2/\eta$, and
$\gamma_* := \textnormal{argmin}_{\gamma\geq\eta} c(\gamma) = 
\eta + \tfrac{\beta^2}{\eta}$. Plugging $\gamma = \gamma_*$ into
\eqref{eq:condc} completes the proof.

\end{proof}
\end{comment}

% ---------------------------------------------------------------------------------------------- %
% ---------------------------------------------------------------------------------------------- %
\subsection{$\cL_1 = \cL_2$}\label{sec:theory:simp}

Consider a right preconditioning of the Schur complement with preconditioner
$(\gamma I- \widehat{\mathcal{L}}_2)^{-1}$. The preconditioned Schur complement
takes the form
%
\begin{align}\label{eq:P_gamma}
\mathcal{P}_\gamma &\coloneqq
	\left[\eta I - \widehat{\mathcal{L}}_2 + \beta^2 (\eta I - \widehat{\mathcal{L}}_1)^{-1}\right]
	(\gamma I- \widehat{\mathcal{L}}_2)^{-1} \\
& = \left[(\eta I - \widehat{\mathcal{L}}_2)(\eta I - \widehat{\mathcal{L}}_1) + \beta^2 I\right]
	(\eta I- \widehat{\mathcal{L}}_1)^{-1}(\gamma I- \widehat{\mathcal{L}}_2)^{-1} \nonumber\\
& = \left[ (\eta^2+\beta^2) I - \eta (\widehat{\mathcal{L}}_1 + \widehat{\mathcal{L}}_2) +
		\widehat{\mathcal{L}}_2\widehat{\mathcal{L}}_1 \right]
		(\eta I- \widehat{\mathcal{L}}_1)^{-1}(\gamma I- \widehat{\mathcal{L}}_2)^{-1}
		\label{eq:P_gamma1}
\end{align}
%
Making the simplification $\cL_1 = \cL_2 = \cL$, $\mathcal{P}_\gamma$ takes the
simplified form
%
\begin{align}\label{eq:P_gamma2}
\mathcal{P}_\gamma & = \left[ (\eta^2+\beta^2) I - 2\eta \widehat{\mathcal{L}} +
	\widehat{\mathcal{L}}^2 \right](\eta I- \widehat{\mathcal{L}})^{-1}
	(\gamma I- \widehat{\mathcal{L}})^{-1}.
\end{align}
%
The following theorem (restated from \todo{cite linear paper}) tightly bounds
the condition number of a slightly more general operator than the preconditioned
Schur complement \eqref{eq:P_gamma2}, and proves the optimality of a certain
$\gamma_* \in (0,
\infty)$. The corollary following it provides tight bounds on the condition
number of \eqref{eq:P_gamma2} for the optimal choice of $\gamma = \gamma_*$.
%
Although the resulting conditioning here is slightly worse than can be achieved with the
method designed specifically for linear PDEs, \Cref{tab:cond} shows that
for 8th--10th-order integration, at worst the preconditioned Schur complement
has condition number on the order of 2--3.

\begin{theorem}[Optimal preconditioning, $\cL_1 = \cL_2$. \todo{cite Theorem in linear paper.}]\label{th:cond_L1=L2}
Let $\cL$ be real-valued and suppose \Cref{ass:eig,ass:fov} hold,
that is, $\eta > 0$ and $W(\cL) \leq 0$. Let $\mathcal{P}_{\delta,\gamma}$ denote
the preconditioned operator, 
\begin{align} \label{eq:P_gen}
{\cal P}_{\delta, \gamma} \coloneqq (\delta I - \cL)^{-1} (\gamma I - \cL)^{-1} [(\eta I  - \cL)^2 + \beta^2 I] , \quad \delta, \gamma \in (0, \infty),
\end{align}
in which $[(\eta I  - \cL)^2 + \beta^2 I]$ is preconditioned with $(\delta I - \cL)^{-1} (\gamma I - \cL)^{-1}$.
%
Let $\kappa({\cal P}_{\delta, \gamma})$ denote the two-norm condition number of ${\cal P}_{\delta,\gamma}$,
and define $\gamma_*$ by
\begin{align} \label{eq:gamma*_gen}
\gamma_* \coloneqq \frac{\eta^2+\beta^2}{\delta}.
\end{align}
Then
\begin{align} \label{eq:kappa_gen_gamma*_bound}
\kappa(\mathcal{P}_{\delta, \gamma_*}) \leq \frac{1}{2 \eta} \left( \delta + \frac{\eta^2 + \beta^2}{\delta} \right).
\end{align}

Moreover, (i) bound \eqref{eq:kappa_gen_gamma*_bound} is tight in the sense that $\exists$ $\cL$
that satisfy \eqref{eq:kappa_gen_gamma*_bound} exactly, and (ii) $\gamma = \gamma_*$ is optimal
in the sense that, without further assumptions on $\cL$, $\gamma_*$ minimizes a tight
upper bound on $\kappa({\cal P}_{\delta, \gamma})$ over all $\gamma \in (0, \infty)$.
\end{theorem}

\begin{corollary}[Optimal preconditioning with respect to \eqref{eq:P_gamma2}]
\label{col:cond_L1=L2}
With respect to a tight upper bound on its condition number, the optimal value of $\gamma$ in the preconditioned operator \eqref{eq:P_gamma2} is 
\begin{align} \label{eq:gamma*}
\gamma_* =  \eta + \frac{\beta^2}{\eta}.
\end{align}
Furthermore, the condition number of \eqref{eq:P_gamma2} when $\gamma = \gamma_*$ is tightly bounded by
\begin{align} \label{eq:kappa_gamma*_L1=L2}
\kappa({\cal P}_{\gamma_*}) \leq  1 +  \frac{\beta^2}{2\eta^2}.
\end{align}
\end{corollary}
\begin{proof}
The preconditioned operator \eqref{eq:P_gamma2} is equivalent to the more general operator \eqref{eq:P_gen} analyzed in \Cref{th:cond_L1=L2} with $\delta = \eta$. Upon letting $\delta = \eta$, the value of $\gamma_*$ \eqref{eq:gamma*} follows from \eqref{eq:gamma*_gen}, and the bound on $\kappa({\cal P}_{\gamma_*})$ \eqref{eq:kappa_gamma*_L1=L2} follows from \eqref{eq:kappa_gen_gamma*_bound}.
\end{proof}

\Cref{tab:cond} provides condition number bounds from \Cref{col:cond_L1=L2} and
\eqref{eq:kappa_gamma*_L1=L2} for Gauss, Radau IIA, and Lobatto IIIC Runge-Kutta methods.
%
{
% \renewcommand{\tabcolsep}{4pt}
\renewcommand{\arraystretch}{1.15}
\begin{table}[!ht]
  \centering
  \begin{tabular}{| c | c | cc | cc | ccc |}  % chktex 44
  \hline
\multirow{2}{*}{Stages} & 2 & \multicolumn{2}{c}{3} & \multicolumn{2}{|c}{4} & \multicolumn{3}{|c|}{5} \\

& {$\lambda_{1,2}^\pm$} & {$\lambda_1$} & {$\lambda_{2,3}^\pm$} & {$\lambda_{1,2}^\pm$} &
	{$\lambda_{3,4}^\pm$} & {$\lambda_1$} & {$\lambda_{2,3}^\pm$} & {$\lambda_{4,5}^\pm$} \\
\hline
Gauss  & 1.17 & 1.00 & 1.46 & 1.80 & 1.05 & 1.00 & 2.18 & 1.14 \\
Radau IIA  & 1.25 & 1.00 & 1.65 & 2.11 & 1.06 & 1.00 & 2.60 & 1.16 \\
Lobatto IIIC & 1.50 & 1.00 & 2.11 & 2.76 & 1.07 & 1.00 & 3.44 & 1.19 \\\hline
  \end{tabular}
  \caption{Bounds on $\kappa(\mathcal{P}_{\gamma_*})$ from \Cref{col:cond_L1=L2} and
  \eqref{eq:kappa_gamma*_L1=L2} for Gauss, Radau IIA, and Lobatto IIIC integration,
  with 2--5 stages. Each column within a given set of stages corresponds
  to either a real eigenvalue, $\lambda_1 = \eta$, or a conjugate pair of eigenvalues,
  e.g., $\lambda_{2,3}^\pm = \eta \pm \mathrm{i}\beta$, of
  $A_0^{-1}$.}\label{tab:cond}
\end{table}
% \beta^2/\eta^2 & 0.33 & 0 & 0.91 & 1.59 & 0.09 & 0 & 2.36 & 0.27 \\
% \beta^2/\eta^2 & 0.50 & 0 & 1.29 & 2.21 & 0.11 & 0 & 3.20 & 0.32	\\
% \beta^2/\eta^2 & 1 & 0 & 2.21 & 3.51 & 0.13 & 0 & 4.88 & 0.38 \\
% Matlab array:
% bn = [0.33 , 0 , 0.91 , 1.59 , 0.09 , 0 , 2.36 , 0.27; 0.50 , 0 , 1.29 , 2.21 , 0.11 , 0 , 3.20 , 0.32; 1 , 0 , 2.21 , 3.51 , 0.13 , 0 , 4.88 , 0.38];
}


%
\begin{remark}[Symmetric definite and skew symmetric operators]
Using eigenvalue analyses, it is possible to derive tight upper bounds on the
condition number of \eqref{eq:P_gamma2} for all $\gamma \in (0, \infty)$ for
$\cL$ that is symmetric negative semi-definite (SPND) or skew symmetric (SS)
$\cL$. These tight upper bounds achieve equality for all $\gamma \in (0,
\infty)$ as the spectrum of $\cL$ becomes dense in $[0, \infty)$ for SPND
$\cL$, and in $(- \mathrm{i} \infty, \mathrm{i} \infty)$ for SS $\cL$. In each
case, the tight upper bounds are minimized over all $\gamma \in (0, \infty)$
when $\gamma = \gamma_*$, for $\gamma_*$ given by \eqref{eq:gamma*}, which is
perhaps unsurprising given \Cref{col:cond_L1=L2}. At the minimum $\gamma =
\gamma_*$, the tight bound for the SPND case is
\begin{align*}
\kappa({\cal P}_{\gamma*}) \leq \frac{1}{2} \left( 1 + \sqrt{1 + \frac{\beta^2}{\eta^2}} \right),
\end{align*}
and for the SS case it is equal to that in \eqref{eq:kappa_gamma*_L1=L2}, due
to the general bound  of \eqref{eq:kappa_gamma*_L1=L2} achieving equality for a
matrix $\cL$ having eigenvalues $\{0, \pm \mathrm{i} \sqrt{\eta^2 + \beta^2} \}$. 
% \tcb{Decide whether we should include $\gamma = \eta$ or not: Also, for $\gamma = \eta$, the bounds for SPND and SS cases respectively are
% \begin{align*}
% \kappa({\cal P}_{\eta}) \leq 1 + \frac{\beta^2}{\eta^2}, 
% \quad
% \kappa({\cal P}_{\eta}) \leq \frac{1}{2} \sqrt{4 + \frac{\beta^2}{\eta^2}} \left( 1 + \frac{\beta^2}{\eta^2} \right).
% \end{align*}
% }
\end{remark}


% ---------------------------------------------------------------------------------------------- %
% ---------------------------------------------------------------------------------------------- %
\subsection{$\cL_1 \neq \cL_2$}\label{sec:theory:gen}

This section considers the more general case of $\cL_1 \neq \cL_2$. Similar to
\Cref{th:cond_L1=L2} and \Cref{col:cond_L1=L2}, \Cref{th:cond} derives an upper bound on condition number of the
right-preconditioned Schur complement as in \eqref{eq:P_gamma}, with $\gamma_*$
as in \eqref{eq:gamma*}. Obtaining accurate bounds requires some assumption
regarding the relation of $\cL_1$ and $\cL_2$, as in practice for IRK
integration they are ``close'' in some sense, corresponding to the same operator
evaluated at successive Runge-Kutta stages. We make the assumption that
$\langle\widehat{\mathcal{L}}_1\mathbf{w},
\widehat{\mathcal{L}}_2\mathbf{w}\rangle\geq 0$. In general, this is a technical
assumption to simplify the proof, and we do not believe it to be necessary.
Rather, for bounds in \Cref{th:cond} to hold, a more accurate assumption is 
simply that $\cL_1$ and $\cL_2$ are not fundamentally different operators.
Also, considering right preconditioning is a theoretical tool to facilitate
the proof of \Cref{th:cond}, but \tcb{numerical results demonstrate effective
left or right preconditioning.} Under these additional assumptions, \Cref{th:cond}
proves the condition number of the preconditioned Schur complement for 
$\cL_1 \neq \cL_2$ is at most $2\times$ larger than as proven for
$\cL_1 = \cL_2$ in \Cref{col:cond_L1=L2}. By \Cref{tab:cond}, it is clear the
conditioning is still $\mathcal{O}(1)$, even for 10th-order integration.

%
\begin{theorem}[Conditioning of preconditioned operator]\label{th:cond}
Suppose Assumptions \ref{ass:eig} and \ref{ass:fov} hold, that is, $\eta > 0$
and $W(\widehat{\mathcal{L}}_1),W(\widehat{\mathcal{L}}_2) \leq 0$ \eqref{eq:fov}.
Additionally, assume that $\langle\widehat{\mathcal{L}}_1\mathbf{w},
\widehat{\mathcal{L}}_2\mathbf{w}\rangle\geq 0$. Let $\mathcal{P}_\gamma$
denote the right-preconditioned Schur complement \eqref{eq:P_gamma}, with
preconditioner $(\gamma I - \widehat{\mathcal{L}}_2)^{-1}$, for $\gamma \geq\eta$,
and define $\gamma_* := \tfrac{\eta^2+\beta^2}{\eta}$ as in \eqref{eq:gamma*}.
Then
\begin{align}\label{eq:gammastar_cond}
\textnormal{cond}(\mathcal{P}_{\gamma_*}) \leq 
	2 + \frac{\beta^2}{\eta^2}.
\end{align}
\end{theorem}
\begin{proof}
As in \todo{cite proof of theorem in linear paper}, the square of the condition number of ${\cal P}_{\gamma}$
is given by
%
\begin{align}
\label{eq:kappa_def2}
\kappa^2({\cal P}_{\gamma}) 
= 
\Vert {\cal P}_{\gamma} \Vert^2 
\Vert {\cal P}_{\gamma}^{-1} \Vert^2
=
\underset{{\bm{v} \neq 0}}{\max} \frac{\Vert {\cal P}_{\gamma} \bm{v} \Vert^2 }{\Vert \bm{v} \Vert^2} 
\frac{1}{\displaystyle{\underset{{\bm{v} \neq 0}}{\min} \frac{\Vert {\cal P}_{\gamma} \bm{v} \Vert^2 }{\Vert \bm{v} \Vert^2}}}.
\end{align}

First, consider bounding $\|\mathcal{P}_\gamma\|$ for $\gamma \geq \eta$. Expanding
\eqref{eq:P_gamma},
%
\begin{align}\nonumber
\|\mathcal{P}_\gamma\| & = \left\| I - (\gamma - \eta)
	( \gamma I- \widehat{\mathcal{L}}_2)^{-1} + 
	\beta^2( \eta I- \widehat{\mathcal{L}}_1)^{-1}
	( \gamma I -\widehat{\mathcal{L}}_2)^{-1} \right\| \\
% & \leq \left\| I - 2\frac{\gamma-\eta}
% 	{\gamma}\left(I - \tfrac{1}{\gamma}\widehat{\mathcal{L}}\right)^{-1}\right\| +
% 		\frac{\beta^2 + (\gamma-\eta)^2}{\gamma^2}\left\|
% 		\left(I - \tfrac{1}{\gamma}\widehat{\mathcal{L}}\right)^{-2} \right\| \\
& \leq \left\| I - (\gamma - \eta)(\gamma I -\widehat{\mathcal{L}}_2)^{-1}\right\| +
		\frac{\beta^2}{\gamma\eta}
		\left\|( I- \tfrac{1}{\eta}\widehat{\mathcal{L}}_1)^{-1} \right\|
		\left\|( I- \tfrac{1}{\gamma}\widehat{\mathcal{L}}_2)^{-1}\right\|\nonumber \\
& \leq \left\| I - (\gamma - \eta)(\gamma I -\widehat{\mathcal{L}}_2)^{-1}\right\| +
		\frac{\beta^2}{\gamma\eta}\label{eq:Pgn}.
\end{align}
%
For the first term, note that maximizing over $\mathbf{v}\in\mathbb{R}^n$ and
letting $\mathbf{v} \mapsto (I - \tfrac{1}{\gamma}\widehat{\mathcal{L}}_2)\mathbf{w}$,
%
\begin{align*}
\left\| I - (\gamma-\eta)(\gamma I - \widehat{\mathcal{L}}_2)^{-1}\right\|^2
% & = \sup_{\mathbf{v}\neq\mathbf{0}} \frac{\left\| [I - (\gamma-\eta)
% 	(\gamma I - \widehat{\mathcal{L}}_2)^{-1}]\mathbf{v}\right\|^2}{\|\mathbf{v}\|^2}  \\
& = \sup_{\mathbf{w}\neq\mathbf{0}} \frac{\left\| (\gamma I - \widehat{\mathcal{L}}_2 -
		(\gamma-\eta)I )\mathbf{w}\right\|^2}{\|(\gamma I - \widehat{\mathcal{L}}_2)
		\mathbf{w}\|^2} \\
% & = \sup_{\mathbf{w}\neq\mathbf{0}} \frac{\left\|[(1 - 2\frac{\gamma-\eta}{\gamma})
% 	I - \tfrac{1}{\gamma}\widehat{\mathcal{L}}_2]\mathbf{w}\right\|^2}{\|(I - \tfrac{1}{\gamma}\widehat{\mathcal{L}}_2)
% 		\mathbf{w}\|^2} \\
& = \sup_{\mathbf{w}\neq\mathbf{0}} \frac{\eta^2\|\mathbf{w}\|^2
	- 2\eta\langle \widehat{\mathcal{L}}_2
		\mathbf{w},\mathbf{w}\rangle + \|\widehat{\mathcal{L}}_2\mathbf{w}\|^2}
	{\gamma^2\|\mathbf{w}\|^2 - 2\gamma \langle \widehat{\mathcal{L}}_2
		\mathbf{w},\mathbf{w}\rangle + \|\widehat{\mathcal{L}}_2\mathbf{w}\|^2}.
\end{align*}
%
By \Cref{ass:eig,ass:fov}, $W(\widehat{\mathcal{L}}_2)\leq 0$ and $\eta > 0$, implying
all terms in the numerator and denominator are nonnegative. Moreover, by assumption
$\gamma \geq \eta$, implying all numerator terms are $\leq$ the matching
denominator terms, which yields $\| I - (\gamma-\eta)
(\gamma I - \widehat{\mathcal{L}}_2)^{-1}\| \leq 1$.
Combining with \eqref{eq:Pgn} yields
%
\begin{align}\label{eq:Pgamma_gen}
\|\mathcal{P}_\gamma\| \leq 1 + \frac{\beta^2}{\gamma\eta}.
\end{align}
%

Now consider bounding $\|\mathcal{P}_\gamma^{-1}\|$ from above. Consistent
with \eqref{eq:kappa_def2}, we do so by considering the minimum singular value,
$s_{\min}$,
%
\begin{align}\label{eq:sing_vals}
\|\mathcal{P}_\gamma^{-1}\|
	& = \frac{1}{s_{\min}(\mathcal{P}_\gamma)}, \hspace{5ex}\textnormal{where}\hspace{2ex}
s_{\min}(\mathcal{P}_\gamma) =
	\min_{\mathbf{v}\neq\mathbf{0}} \frac{\|\mathcal{P}_\gamma\mathbf{v}\|}{\|\mathbf{v}\|}.
\end{align}
%
Letting $\mathbf{v} \mapsto (\gamma I - \widehat{\mathcal{L}}_2)
(\eta I - \widehat{\mathcal{L}}_1)\mathbf{w}$ in the ratio $\|\mathcal{P}_\gamma\mathbf{v}\|
/\|\mathbf{v}\|$, and expanding the numerator (see inner term in \eqref{eq:P_gamma}) yields
%
\begin{align}\nonumber
s_{\min}(\mathcal{P}_\gamma)^2
% & = \min_{\mathbf{v}\neq\mathbf{0}}
% 	\frac{\left\| \left[ (\eta^2+\beta^2) I - \eta (\widehat{\mathcal{L}}_1 + \widehat{\mathcal{L}}_2) +
% 		\widehat{\mathcal{L}}_2\widehat{\mathcal{L}}_1 \right]
% 		(\eta I- \widehat{\mathcal{L}}_1)^{-1}(\gamma I- \widehat{\mathcal{L}}_2)^{-1}\mathbf{v} \right\|^2}
% 	{\|\mathbf{v}\|^2} \\
& = \min_{\mathbf{w}\neq\mathbf{0}}
	\frac{\left\| \left[ (\eta^2+\beta^2) I - \eta (\widehat{\mathcal{L}}_1 + \widehat{\mathcal{L}}_2) +
		\widehat{\mathcal{L}}_2\widehat{\mathcal{L}}_1 \right]\mathbf{w} \right\|^2}
	{\|(\gamma I- \widehat{\mathcal{L}}_2)(\eta I- \widehat{\mathcal{L}}_1)\mathbf{w}\|^2} \nonumber\\
& = \min_{\mathbf{w}\neq\mathbf{0}}
	\frac{\left\| \left[(\gamma I- \widehat{\mathcal{L}}_2)(\eta I- \widehat{\mathcal{L}}_1)
		+ (\gamma-\eta)\widehat{\mathcal{L}}_1 +
		(\beta^2+\eta^2 - \gamma\eta) I\right]\mathbf{w} \right\|^2}
	{\|(\gamma I- \widehat{\mathcal{L}}_2)(\eta I- \widehat{\mathcal{L}}_1)\mathbf{w}\|^2}.
	\nonumber
\end{align}
%
Here, we make the strategic choice of $\gamma$ such that the identity perturbation
$(\beta^2+\eta^2 - \gamma\eta) I = \mathbf{0}$, given by $\gamma_*
:= \tfrac{\eta^2+\beta^2}{\eta}$ \eqref{eq:gamma*_gen}. Expanding,
%
{\small
\begin{align}
& \hspace{-5ex}
s_{\min}(\mathcal{P}_{\gamma_*})^2 = 
	\min_{\mathbf{w}\neq\mathbf{0}}
	\frac{\left\| \left[(\gamma_* I- \widehat{\mathcal{L}}_2)(\eta I- \widehat{\mathcal{L}}_1)
		+ \frac{\beta^2}{\eta}\widehat{\mathcal{L}}_1\right]\mathbf{w} \right\|^2}
	{\|(\gamma_* I- \widehat{\mathcal{L}}_2)(\eta I- \widehat{\mathcal{L}}_1)\mathbf{w}\|^2} \nonumber\\
& = \min_{\mathbf{w}\neq\mathbf{0}} 1 +
	\frac{\beta^2}{\eta}\cdot 
	\frac{\frac{\beta^2}{\eta}\left\|\widehat{\mathcal{L}}_1\mathbf{w} \right\|^2
		+ 2\left\langle((\gamma_* I- \widehat{\mathcal{L}}_2)(\eta I- \widehat{\mathcal{L}}_1)\mathbf{w},
		\widehat{\mathcal{L}}_1\mathbf{w} \right\rangle}
	{\|(\gamma_* I- \widehat{\mathcal{L}}_2)(\eta I- \widehat{\mathcal{L}}_1)\mathbf{w}\|^2} \nonumber\\
& = 1 - \frac{\beta^2}{\eta} \cdot\max_{\mathbf{w}\neq\mathbf{0}}
	\frac{-2\left\langle(\gamma_* I- \widehat{\mathcal{L}}_2)(\eta I- \widehat{\mathcal{L}}_1)\mathbf{w},
		\widehat{\mathcal{L}}_1\mathbf{w} \right\rangle- 
		\frac{\beta^2}{\eta}\left\|\widehat{\mathcal{L}}_1\mathbf{w} \right\|^2}
	{\|(\gamma_* I- \widehat{\mathcal{L}}_2)(\eta I- \widehat{\mathcal{L}}_1)\mathbf{w}\|^2}.
	\label{eq:gen_smin}
\end{align}
}
%
Expanding the numerator term, we have
{\small
\begin{align}\nonumber
& -2\left\langle(\gamma_* I- \widehat{\mathcal{L}}_2)(\eta I- \widehat{\mathcal{L}}_1)\mathbf{w},
		\widehat{\mathcal{L}}_1\mathbf{w} \right\rangle- 
		\frac{\beta^2}{\eta}\left\|\widehat{\mathcal{L}}_1\mathbf{w} \right\|^2 \\
& = \left(2\gamma_* - \frac{\beta^2}{\eta}\right)
			\left\|\widehat{\mathcal{L}}_1\mathbf{w} \right\|^2
		- 2\gamma_*\eta\langle \widehat{\mathcal{L}}_1\mathbf{w},\mathbf{w}\rangle
		- 2\langle\widehat{\mathcal{L}}_2(\widehat{\mathcal{L}}_1\mathbf{w}),\widehat{\mathcal{L}}_1\mathbf{w}\rangle
		+ 2\eta\langle\widehat{\mathcal{L}}_1\mathbf{w},\widehat{\mathcal{L}}_2\mathbf{w}\rangle \nonumber\\
& = \frac{2\eta^2+\beta^2}{\eta}
			\left\|\widehat{\mathcal{L}}_1\mathbf{w} \right\|^2
		- 2(\eta^2+\beta^2)\langle \widehat{\mathcal{L}}_1\mathbf{w},\mathbf{w}\rangle
		- 2\langle\widehat{\mathcal{L}}_2(\widehat{\mathcal{L}}_1\mathbf{w}),\widehat{\mathcal{L}}_1\mathbf{w}\rangle
		+ 2\eta\langle\widehat{\mathcal{L}}_1\mathbf{w},\widehat{\mathcal{L}}_2\mathbf{w}\rangle.
		\label{eq:num_gen}
\end{align}
}
%
Now consider the denominator:
%
\begin{align}
& \hspace{-7ex}
\left\|(\gamma_* I- \widehat{\mathcal{L}}_2)(\eta I- \widehat{\mathcal{L}}_1)\mathbf{w}\right\|^2
= \left\|(\gamma_*\eta I + \widehat{\mathcal{L}}_2\widehat{\mathcal{L}}_1)\mathbf{w} - 
	(\eta\widehat{\mathcal{L}}_2 + \gamma_*\widehat{\mathcal{L}}_1)\mathbf{w}\right\|^2 \nonumber\\
& = \left\|(\gamma_*\eta I + \widehat{\mathcal{L}}_2\widehat{\mathcal{L}}_1)\mathbf{w}\right\|^2
	+ \eta^2\|\widehat{\mathcal{L}}_2\mathbf{w}\|^2
	+ \gamma_*^2\|\widehat{\mathcal{L}}_1\mathbf{w}\|^2
	+ 2\gamma_*\eta\langle\widehat{\mathcal{L}}_1\mathbf{w},\widehat{\mathcal{L}}_2\mathbf{w}\rangle
	\nonumber\\ & \hspace{5ex}
	- 2\eta\Big\langle (\gamma_*\eta I + \widehat{\mathcal{L}}_2\widehat{\mathcal{L}}_1)\mathbf{w},
		\widehat{\mathcal{L}}_2\mathbf{w}\Big\rangle
	- 2\gamma_*\Big\langle (\gamma_*\eta I + \widehat{\mathcal{L}}_2\widehat{\mathcal{L}}_1)\mathbf{w},
		\widehat{\mathcal{L}}_1\mathbf{w}\Big\rangle \nonumber\\
& \geq \left\|(\gamma_*\eta I + \widehat{\mathcal{L}}_2\widehat{\mathcal{L}}_1)\mathbf{w}\right\|^2
	+ \eta^2\|\widehat{\mathcal{L}}_2\mathbf{w}\|^2
	+ \gamma_*^2\|\widehat{\mathcal{L}}_1\mathbf{w}\|^2
	+ 2\gamma_*\eta\langle\widehat{\mathcal{L}}_1\mathbf{w},\widehat{\mathcal{L}}_2\mathbf{w}\rangle
	\nonumber\\ & \hspace{5ex}
	- 2\eta\left\| (\gamma_*\eta I + \widehat{\mathcal{L}}_2\widehat{\mathcal{L}}_1)\mathbf{w}\right\|
		\left\|\widehat{\mathcal{L}}_2\mathbf{w}\right\|
	- 2\gamma_*\Big\langle (\gamma_*\eta I + \widehat{\mathcal{L}}_2\widehat{\mathcal{L}}_1)\mathbf{w},
		\widehat{\mathcal{L}}_1\mathbf{w}\Big\rangle \nonumber\\
& = \left( \left\|(\gamma_*\eta I + \widehat{\mathcal{L}}_2\widehat{\mathcal{L}}_1)\mathbf{w}\right\|
		- \eta\|\widehat{\mathcal{L}}_2\mathbf{w}\|\right)^2
	+ \gamma_*^2\|\widehat{\mathcal{L}}_1\mathbf{w}\|^2
	\nonumber\\ & \hspace{5ex}
	- 2\gamma_*\Big\langle (\gamma_*\eta I + \widehat{\mathcal{L}}_2\widehat{\mathcal{L}}_1)\mathbf{w},
		\widehat{\mathcal{L}}_1\mathbf{w}\Big\rangle
	+ 2\gamma_*\eta\langle\widehat{\mathcal{L}}_1\mathbf{w},\widehat{\mathcal{L}}_2\mathbf{w}\rangle \nonumber\\
& \geq \gamma_*^2\|\widehat{\mathcal{L}}_1\mathbf{w}\|^2
	- 2\gamma_*^2\eta\langle \widehat{\mathcal{L}}_1 \mathbf{w}, \mathbf{w}\rangle 
	- 2\gamma_*\langle \widehat{\mathcal{L}}_2(\widehat{\mathcal{L}}_1\mathbf{w}),
		\widehat{\mathcal{L}}_1\mathbf{w}\rangle
	+ 2\gamma_*\eta\langle\widehat{\mathcal{L}}_1\mathbf{w},\widehat{\mathcal{L}}_2\mathbf{w}\rangle.
		\label{eq:den_gen}
\end{align}
%

Notice that we now have matching terms in expressions for the numerator \eqref{eq:num_gen}
and denominator \eqref{eq:den_gen}. Moreover, by assumption
$\langle\widehat{\mathcal{L}}_1\mathbf{w},\widehat{\mathcal{L}}_2\mathbf{w}\rangle\geq 0$,
and thus all terms in \eqref{eq:num_gen} and \eqref{eq:den_gen} are non-negative.
Returning to the minimum singular value defined in \eqref{eq:gen_smin} and plugging in
the numerator \eqref{eq:num_gen} and denominator bounds \eqref{eq:den_gen}, we appeal to
a similar technique as in the proof of \todo{cite theorem in linear paper}, wherein we consider the maximum
ratio between matching numerator and denominator terms:
%
{\small
\begin{align}\label{eq:max_bound0}
&\max_{\mathbf{w}\neq\mathbf{0}}
	\frac{-2\left\langle(\gamma_* I- \widehat{\mathcal{L}}_2)(\eta I- \widehat{\mathcal{L}}_1)\mathbf{w},
		\widehat{\mathcal{L}}_1\mathbf{w} \right\rangle- 
		\frac{\beta^2}{\eta}\left\|\widehat{\mathcal{L}}_1\mathbf{w} \right\|^2}
	{\|(\gamma_* I- \widehat{\mathcal{L}}_2)(\eta I- \widehat{\mathcal{L}}_1)\mathbf{w}\|^2} \\
& \leq \max_{\mathbf{w}\neq\mathbf{0}}
	\frac{\frac{2\eta^2+\beta^2}{\eta}
			\left\|\widehat{\mathcal{L}}_1\mathbf{w} \right\|^2
		- 2(\eta^2+\beta^2)\langle \widehat{\mathcal{L}}_1\mathbf{w},\mathbf{w}\rangle
		- 2\langle\widehat{\mathcal{L}}_2(\widehat{\mathcal{L}}_1\mathbf{w}),\widehat{\mathcal{L}}_1\mathbf{w}\rangle
		+ 2\eta\langle\widehat{\mathcal{L}}_1\mathbf{w},\widehat{\mathcal{L}}_2\mathbf{w}\rangle
		}
	{\gamma_*^2\|\widehat{\mathcal{L}}_1\mathbf{w}\|^2
	- 2\gamma_*^2\eta\langle \widehat{\mathcal{L}}_1 \mathbf{w}, \mathbf{w}\rangle 
	- 2\gamma_*\langle \widehat{\mathcal{L}}_2(\widehat{\mathcal{L}}_1\mathbf{w}),
		\widehat{\mathcal{L}}_1\mathbf{w}\rangle
	+ 2\gamma_*\eta\langle\widehat{\mathcal{L}}_1\mathbf{w},\widehat{\mathcal{L}}_2\mathbf{w}\rangle}
	\nonumber\\
& \leq \max \left\{ \frac{\eta(2\eta^2+\beta^2)}{(\eta^2+\beta^2)^2}, \frac{\eta}{\eta^2+\beta^2},
	\frac{\eta}{\eta^2+\beta^2}, \frac{\eta}{\eta^2+\beta^2}\right\} \\
& = \frac{\eta(2\eta^2+\beta^2)}{(\eta^2+\beta^2)^2}.\label{eq:max_bound}
% & = \frac{2\eta^2 + \beta^2}{\eta^2+\beta^2}.
\end{align}
}
%
Simplifying and plugging in to \eqref{eq:gen_smin} yields
%
\begin{align}\label{eq:smin_bound}
s_{\min}(\mathcal{P}_{\gamma_*})^2 &\geq 1 - \frac{\beta^2}{\eta} \cdot
	\frac{\eta(2\eta^2+\beta^2)}{(\eta^2+\beta^2)^2}
= \frac{\eta^4}{(\eta^2+\beta^2)^2}.
\end{align}
%
Applying \eqref{eq:sing_vals} to \eqref{eq:smin_bound} and
combining with \eqref{eq:Pgamma_gen} yields
%
\begin{align}
\textnormal{cond}(\mathcal{P}_{\gamma_*}) = \|\mathcal{P}_{\gamma_*}\|\|\mathcal{P}_{\gamma_*}^{-1}\|
	\leq \left(1+\frac{\eta^2}{\eta^2+\beta^2}\right)\frac{\eta^2+\beta^2}{\eta^2}
	= 2+\frac{\beta^2}{\eta^2},
\end{align}
%
which completes the proof.
\end{proof}
%


% ------------------------------------------------------------------------------------- %
% ------------------------------------------------------------------------------------- %
% ------------------------------------------------------------------------------------- %
\section{Differential algebraic equations}\label{sec:dae}

This section considers differential algebraic equations (DAEs) that result from
the spatial discretization of a time-dependent PDE with a spatial constraint.
DAEs account for many interesting physical problems, with obvious examples
including the many variations in incompressible flow that arise in fluid
dynamics and plasma simulations. Special treatment is also required for
the time integration of DAEs, and this section discusses how to extend
methods developed in this paper to DAEs.

DAEs arising from numerical PDEs take the general form
%
\begin{align}\label{eq:dae}
\begin{split}
M\mathbf{u}_t & = \mathcal{N}(\mathbf{u},\mathbf{w},t), \\
\mathbf{0} & = \mathcal{G}(\mathbf{u},\mathbf{w},t),
\end{split}
\end{align}
%
where $M$ is a mass matrix and $\mathcal{N}$ and $\mathcal{G}$ nonlinear
functions of the time-dependent variable, $\mathbf{u}$, the constraint
variable, $\mathbf{w}$, and time. 
Time propagation using Runge-Kutta integration then takes a similar form to
\eqref{eq:update}, where
%
\begin{align*}
\mathbf{u}_{n+1} = \mathbf{u}_n + \delta t\sum_{i=1}^s b_i\mathbf{k}_i, \hspace{5ex}
\mathbf{w}_{n+1} = \mathbf{w}_n + \delta t\sum_{i=1}^s b_i\boldsymbol{\ell}_i,
\end{align*}
%
and stage vectors $\{\mathbf{k}_i\}$ and $\{\boldsymbol{\ell}_i\}$ are
given as the solution of the nonlinear set of equations
\todo{reference}
%
\begin{align}\label{eq:dae_stage}
\begin{split}
\mathcal{N}_i :&= M\mathbf{k}_i -
	\mathcal{N} \left (\mathbf{u}_{n} + \delta t\sum_{j=1}^s a_{ij}\mathbf{k}_j,
	\mathbf{w}_{n} + \delta t\sum_{j=1}^s a_{ij}\boldsymbol{\ell}_j, t_{n} + c_i\delta t\right)
	= \mathbf{0}, \\
\mathcal{G}_i :&= - \left (\mathbf{u}_{n} + \delta t\sum_{j=1}^s a_{ij}\mathbf{k}_j,
	\mathbf{w}_{n} + \delta t\sum_{j=1}^s a_{ij}\boldsymbol{\ell}_j, t_{n} + c_i\delta t\right)
	= \mathbf{0}.
\end{split}
\end{align}
%

\textbf{The linear case:} As an initial example, consider a
linear set of DAEs, where \eqref{eq:dae} can be expressed as the linear set of
equations
%
\begin{align}\label{eq:dae_lin}
\begin{bmatrix} M\mathbf{u}_t \\ \mathbf{0} \end{bmatrix}
& = \begin{bmatrix} \mathcal{L}_u & \mathcal{L}_w \\
	\mathcal{G}_u & \mathcal{G}_w\end{bmatrix}
	\begin{bmatrix} \mathbf{u} \\ \mathbf{w} \end{bmatrix} + 
		\begin{bmatrix}\mathbf{f}(t) \\ \mathbf{g}(t)\end{bmatrix}.
\end{align}
%
Then, the equations defining stage vectors \eqref{eq:dae_stage} can
be expressed as a large block linear system,
%
{\small
\begin{align}\label{eq:daestage_lin}
\left( \begin{bmatrix} \begin{bmatrix} M \\ & \mathbf{0}\end{bmatrix} & &
	\mathbf{0} \\ & \ddots \\ \mathbf{0} & & \begin{bmatrix} M \\ & \mathbf{0}\end{bmatrix}
		\end{bmatrix}
	- \delta t \begin{bmatrix}
		a_{11}\begin{bmatrix} \mathcal{L}_{u} & \mathcal{L}_{w} \\
			\mathcal{G}_{u} & \mathcal{G}_w \end{bmatrix} & ... & a_{1s}
		\begin{bmatrix} \mathcal{L}_{u} & \mathcal{L}_{w} \\ \mathcal{G}_{u} & \mathcal{G}_w
		\end{bmatrix} \\
		\vdots & \ddots & \vdots \\
		a_{s1}\begin{bmatrix} \mathcal{L}_{u} & \mathcal{L}_{w} \\
			\mathcal{G}_{u} & \mathcal{G}_w \end{bmatrix}
		& ... & a_{ss} \begin{bmatrix} \mathcal{L}_{u} & \mathcal{L}_{w} \\
			\mathcal{G}_{u} & \mathcal{G}_w \end{bmatrix}
	\end{bmatrix} \right)
	\begin{bmatrix} \mathbf{k}_1 \\ \boldsymbol{\ell}_1 \\ \vdots \\
		\mathbf{k}_s \\ \boldsymbol{\ell}_s\end{bmatrix} 
& = \begin{bmatrix} \mathbf{f}_1 \\ \mathbf{g}_1 \\ \vdots \\
	\mathbf{f}_s \\ \mathbf{g}_s \end{bmatrix},
\end{align}
%
}where $\mathbf{f}_i = ( \mathbf{f}(t_i + c_i\delta t) + \mathcal{L}_u\mathbf{u}_n
+ \mathcal{L}_w\mathbf{w}_n) $ and $\mathbf{g}_i = (\mathbf{g}(t_i + c_i\delta t) +
\mathcal{G}_u\mathbf{u}_n + \mathcal{G}_w\mathbf{w}_n)$. In this case,
\eqref{eq:daestage_lin} can be reduced to the Kronecker-product form
%
\begin{align*}
\left( I\otimes \begin{bmatrix} M \\ & \mathbf{0}\end{bmatrix} 
	- \delta t A_0\otimes
		\begin{bmatrix} \mathcal{L}_{u} & \mathcal{L}_{w} \\
			\mathcal{G}_{u} & \mathcal{G}_w \end{bmatrix}\right)
	\mathbf{K} 
& = \mathbf{F}.
\end{align*}
%

<<<<<<< HEAD
\textbf{The nonlinear case:} No consider general nonlinear DAEs \eqref{eq:dae}
=======
\textbf{The nonlinear case:} Now consider general nonlinear DAEs \eqref{eq:dae}
>>>>>>> 0f65f67e
that arise in the context of numerical PDEs. Linearizing \eqref{eq:dae_stage}
results in a linear set of equations similar to \eqref{eq:daestage_lin}, but
with linearized operator that depends on stages. Similar to the nonlinear ODE
case (see \Cref{sec:intro:irk}), it is generally the case that the $2\times 2$
linearized operator is fixed for a given stage (i.e., block row of the matrix),
a natural result of the chain rule applied to \eqref{eq:dae_stage}. Pulling out
an $A_0\otimes I$ as in the ODE case yields a block linear system of the form
%
{\small
\begin{align}\label{eq:daestage_nonlin}
\left( A_0^{-1}\otimes \begin{bmatrix}M & \mathbf{0} \\ \mathbf{0} & \mathbf{0}\end{bmatrix}
	- \delta t\begin{bmatrix}
		\begin{bmatrix} \mathcal{L}_{u}^{(1)} & \mathcal{L}_{w}^{(1)} \\
			\mathcal{G}_{u}^{(1)} & \mathcal{G}_w^{(1)} \end{bmatrix} & & \mathbf{0} \\
		& \ddots & \\
		\mathbf{0} &&\begin{bmatrix} \mathcal{L}_{u}^{(s)} & \mathcal{L}_{w}^{(s)} \\
			\mathcal{G}_{u}^{(s)} & \mathcal{G}_w^{(s)} \end{bmatrix}
	\end{bmatrix} \right)
	(A_0 \otimes I)
	\begin{bmatrix} \mathbf{k}_1 \\ \boldsymbol{\ell}_1 \\ \vdots \\
		\mathbf{k}_s \\ \boldsymbol{\ell}_s\end{bmatrix} 
& = \begin{bmatrix} \mathbf{f}_1 \\ \mathbf{g}_1 \\ \vdots \\
	\mathbf{f}_s \\ \mathbf{g}_s \end{bmatrix}.
\end{align}
%
}Inverting \eqref{eq:daestage_nonlin} corresponds to the application of
$\mathcal{P}^{-1}$ in the nonlinear Richardson iteration \eqref{eq:non_rich}
applied to solving the nonlinear stage equations \eqref{eq:dae_stage}. Note,
in a nonlinear iteration, the operator in \eqref{eq:daestage_nonlin} is
usually updated each iteration to reflect the latest nonlinear iterate.


\textbf{Solving linear systems:}
Now, techniques developed in \Cref{sec:nonlinear} can be applied to solve
or approximate \eqref{eq:daestage_nonlin} as a single step in the larger
nonlinear iteration to solve \eqref{eq:dae_stage}. For DAEs, the $2\times 2$
block systems discussed in \Cref{sec:theory} are now $4\times 4$ systems of
the form
%
\begin{align}\label{eq:dae_block}
\begin{bmatrix} \eta M - \delta t\mathcal{L}_{u}^{(1)} & -\delta t\mathcal{L}_{w}^{(1)}
		& \phi M & \mathbf{0} \\
	-\delta t\mathcal{G}_{u}^{(1)} & -\delta t\mathcal{G}_w^{(1)}
		& \mathbf{0} & \mathbf{0} \\
	-\tfrac{\beta^2}{\phi}M & \mathbf{0} & \eta M - \delta t\mathcal{L}_{u}^{(2)} &
		-\delta t\mathcal{L}_{w}^{(2)} \\
	\mathbf{0} & \mathbf{0} & -\delta t\mathcal{G}_{u}^{(2)} &
		-\delta t\mathcal{G}_w^{(2)} \end{bmatrix}
	\begin{bmatrix} \mathbf{k}_1 \\ \boldsymbol{\ell}_1 \\
		 \mathbf{k}_2 \\ \boldsymbol{\ell}_2 \end{bmatrix}
	= 	\begin{bmatrix} \mathbf{f}_1 \\ \mathbf{g}_1 \\
		 \mathbf{f}_2 \\ \mathbf{g}_2 \end{bmatrix}
\end{align}
%
If we form a $2\times 2$ Schur complement by eliminating the leading
$2\times 2$ block with $(1)$-superscripts,
%
\begin{align*}
S :& = \begin{bmatrix} \eta M - \delta t\mathcal{L}_{u}^{(2)} &
	-\delta t\mathcal{L}_{w}^{(2)} \\ -\delta t\mathcal{G}_{u}^{(2)} &
		-\delta t\mathcal{G}_w^{(2)} \end{bmatrix}
	+ \beta^2 \begin{bmatrix} M & \mathbf{0} \\\mathbf{0} & \mathbf{0} \end{bmatrix}
	\begin{bmatrix} \eta M - \delta t\mathcal{L}_{u}^{(1)} &
	-\delta t\mathcal{L}_{w}^{(1)} \\ -\delta t\mathcal{G}_{u}^{(1)} &
		-\delta t\mathcal{G}_w^{(1)} \end{bmatrix}^{-1}
	\begin{bmatrix} M & \mathbf{0} \\\mathbf{0} & \mathbf{0} \end{bmatrix} \\
& = \begin{bmatrix} \eta M - \delta t\mathcal{L}_{u}^{(2)} + \beta^2M \widehat{S}_1^{-1}M &
	-\delta t\mathcal{L}_{w}^{(2)} \\ -\delta t\mathcal{G}_{u}^{(2)} &
		-\delta t\mathcal{G}_w^{(2)} \end{bmatrix}.
\end{align*}
%

Preconditioning \eqref{eq:dae_block} and the corresponding
Schur complement requires more problem-specific analysis than the general
theory developed for ODEs in \Cref{sec:theory}. In particular, \Cref{ass:fov}
does not necessarily hold for the larger linear system that includes
time-dependent variables and constraints (the obvious example being indefinite
saddle-point systems that often arise in incompressible fluid dynamics).
However, \Cref{sec:numerics:khi} considers \tcb{incompressible Navier Stokes
in potential formulation}, where \eqref{eq:dae_block} can be reordered to
be block triangular, and the theory and preconditioning developed in
\Cref{sec:theory} can be applied directly to the leading $2\times 2$ block
representing time-dependent variables ($\mathbf{k}_1$ and $\mathbf{k}_2$).

% In the case that $\mathcal{G}_w^{(2)}$ is invertible (which typically occurs
% in semi-explicit index-1 DAEs), we get the simplified form

% Assume that the Jacobian $\partial\mathcal{G}/\partial \mathbf{w}$ exists and
% is invertible in a neighborhood of the exact solution. These are so-called
% semi-explicit index-1 DAEs. 


% ------------------------------------------------------------------------------------- %
% ------------------------------------------------------------------------------------- %
% ------------------------------------------------------------------------------------- %
\section{Numerical results}\label{sec:numerics}

% ------------------------------------------------------------------------------------- %
% ------------------------------------------------------------------------------------- %
\subsection{Nonlinear advection-diffusion}\label{sec:numerics:advdiff}



% ------------------------------------------------------------------------------------- %
% ------------------------------------------------------------------------------------- %
% \subsection{Nonlinear heat conduction}\label{sec:numerics:heat}

% Consider Example 16p in MFEM, which solves a nonlinear heat conduction equation
% %
% \begin{align*}
% u_t  & = \nabla\cdot (\kappa + \alpha u) \nabla u.
% \end{align*}
% %
% Let us express the diffusion as a nonlinear matrix-valued operator $K(u)$ with
% potential forcing function $f(t)$. Discretizing in space we can express the semidiscrete 
% system as the nonlinear set of equations
% %
% \begin{align*}
% M\mathbf{u}_t & = K(\mathbf{u})\mathbf{u} + \mathbf{f}.
% \end{align*}
% %
% Here we demonstrate how a typical Picard linearization can fit into the 
% framework developed above. Let $\mathbf{u}_i$ denote $\mathbf{u}$ at the $i$th
% time step, and consider a backward Euler step,
% %
% \begin{align*}
% M\mathbf{u}_{i+1} & = M\mathbf{u}_i + \delta tK(\mathbf{u}_{i+1}) + \mathbf{f}.
% \end{align*}
% %
% Rearranging yields a nonlinear system $\mathcal{F}(\mathbf{u}_{i+1}) = \mathbf{0}$,
% where
% %
% \begin{align*}
% \mathcal{F}(\mathbf{u}_{i+1}) := 
% 	(M - \delta t K(\mathbf{u}_{i+1}))\mathbf{u}_{i+1} - M\mathbf{u}_i - \mathbf{f}.
% \end{align*}
% %
% We can invert the matrix-valued operator as a linear preconditioning, leading
% to an equivalent nonlinear system $\mathcal{H}(\mathbf{u}_{i+1}) = \mathbf{0}$,
% where
% %
% \begin{align*}
% \mathcal{H}(\mathbf{u}_{i+1}) := 
% 	(M - \delta t K(\mathbf{u}_{i+1}))^{-1}(M\mathbf{u}_i + \mathbf{f}) - \mathbf{u}_{i+1}.
% \end{align*}
% %
% Finally, we formulate a Picard iteration by defining $\mathcal{G}(\mathbf{u}_{i+1}) :=
% \mathcal{H}(\mathbf{u}_{i+1}) + \mathbf{u}_{i+1}$, and noting that
% $\mathbf{G}(\mathbf{u}_{i+1}) = \mathbf{u}_{i+1}$ if and only if
% $\mathcal{F}(\mathbf{u}_{i+1}) = \mathbf{0}$. Fixed-point iterations are then
% given by 
% %
% \begin{align*}
% \mathbf{u}_{i+1}^{k+1} & = \mathcal{G}(\mathbf{u}_{i+1}^k) \\
% & = (M - \delta t K(\mathbf{u}_{i+1}^k))^{-1}(M\mathbf{u}_i + \mathbf{f}), \\
% \Longleftrightarrow\hspace{5ex}
% (M - \delta t K(\mathbf{u}_{i+1}^k))\mathbf{u}_{i+1}^k& = M\mathbf{u}_i + \mathbf{f}.\
% \end{align*}
% %

% In fact, this is exactly a Newton-like iteration approximating the Jacobian of
% $\mathcal{F}(\mathbf{u}_{i+1})$ evaluated at $\mathbf{u}_{i+1}^k$ as
% $J[\mathbf{u}_{i+1}^k] \approx (M - \delta t K(\mathbf{u}_{i+1}^k))$. We use
% this observation to extend the same principle to IRK methods, approximating
% the Jacobian for the stage equations \eqref{eq:stages} evaluated at the previous
% stage vectors as
% %
% \begin{align*}
% &J[\mathbf{k}_1^{k},...,\mathbf{k}_s^k] \approx \\
% &\begin{bmatrix} M \\ & \ddots & \\ && M \end{bmatrix} - \delta t
% 	\begin{bmatrix} a_{11}K\left(\mathbf{u}_n + \delta t\sum_{j=1}^s
% 	a_{1j}\mathbf{k}_j^k\right) & ... & a_{1s}K\left(\mathbf{u}_n + \delta t\sum_{j=1}^s
% 	a_{ij}\mathbf{k}_j^k\right) \\
% 	\vdots & \ddots & \vdots \\
% 	a_{s1}K\left(\mathbf{u}_n + \delta t\sum_{j=1}^s
% 	a_{sj}\mathbf{k}_j^k\right) & ... & a_{ss}K\left(\mathbf{u}_n + \delta t\sum_{j=1}^s
% 	a_{sj}\mathbf{k}_j^k\right)
% 	\end{bmatrix}.
% \end{align*}
% %
% Letting $\mathcal{L}_i := K\left(\mathbf{u}_n + \delta t\sum_{j=1}^s
% a_{ij}\mathbf{k}_j^k\right)$ denote the approximate jacobian for the
% $i$th row, we can proceed exactly as discussed in \Cref{sec:nonlinear}.


% ------------------------------------------------------------------------------------- %
% ------------------------------------------------------------------------------------- %
\subsection{Compressible Navier Stokes}\label{sec:numerics:ns}




% ------------------------------------------------------------------------------------- %
% ------------------------------------------------------------------------------------- %
\subsection{(Incompressible) Kelvin-Helmholtz instability}\label{sec:numerics:khi}

Define $\mathbf{v}$ as a curl, such that $\nabla \cdot\mathbf{v}w =
\mathbf{v}\cdot\nabla w$, and
consider the equations
%
\begin{align}\label{eq:2dfluid}
\begin{split}
\partial_t w + \mathbf{v}\cdot\nabla w - \nabla_\perp \cdot\mu\nabla_\perp w & = 0, \\
-\nabla_\perp^2\phi + w & = 0, \\
\mathbf{v} + \nabla \times \phi\hat{\mathbf{z}} & = \mathbf{0}.
\end{split}
\end{align}
%
Here $\mu$ is a fixed (spatially dependent) diffusion constant or tensor, and $\nabla_\perp$
indicates the gradient in the $xy$-plane. $\mathbf{v}$ is the drift velocity, and is a nonlinear
coupling in the time propagation of \eqref{eq:2dfluid}. Equation \eqref{eq:2dfluid} can
be represented as a $3\times 3$ block set of equations with nonlinearity in the leading block,
%
\begin{align}\label{eq:block_khi}
\begin{bmatrix} \partial_t w \\ 0 \\ \mathbf{0}\end{bmatrix} =
\begin{bmatrix} {N}(\mathbf{v}) + \nabla_\perp \cdot\mu\nabla_\perp &
		\mathbf{0} & \mathbf{0} \\
	-M_w &  \nabla_\perp^2 & \mathbf{0} \\ \mathbf{0} & \nabla\times \mathbf{z} & M_{\mathbf{v}}
\end{bmatrix}
	\begin{bmatrix} w \\ \phi \\ \mathbf{v}\end{bmatrix} ,
\end{align}
%
where $N(\mathbf{v}) := -\mathbf{v}\cdot\nabla$.

A Picard linearization of the nonlinear operator in \eqref{eq:block_khi} takes
the simple block lower triangular form,
%
\begin{align}\label{eq:dae_pic}
L[w_k,\phi_k,\mathbf{v}_k] := 
	\begin{bmatrix} \mathbf{v}_k\cdot\nabla + \nabla_\perp \cdot\mu\nabla_\perp &
		\mathbf{0} & \mathbf{0} \\
	-M_w &  \nabla_\perp^2 & \mathbf{0} \\ \mathbf{0} & \nabla\times \mathbf{z} & M_{\mathbf{v}}
\end{bmatrix}
\end{align}
%
Now, let us swap the rows and columns of $\phi$ and $\mathbf{v}$. Then, a
Newton linearization can be expressed in strong form as the Jacobian as a
function of previous nonlinear iterates,
%
\begin{align*}
J[w_k,\mathbf{v}_k, \phi_k] := 
	\begin{bmatrix} \mathbf{v}_k\cdot\nabla + \nabla_\perp \cdot\mu\nabla_\perp &
		(\nabla w_k)\cdot  & \mathbf{0} \\
	\mathbf{0} & M_{\mathbf{v}} & \nabla\times \mathbf{z} \\
	-M_w & \mathbf{0} & \nabla_\perp^2 \\ 
\end{bmatrix}.
\end{align*}
%
A reasonable Newton-like method would be to ignore the weak mass-matrix
coupling between $w$ and $\phi$ and consider the block upper triangular
nonlinear preconditioning,
%
\begin{align}\label{eq:dae_jac}
\widehat{J}[w_k,\mathbf{v}_k, \phi_k] := 
	\begin{bmatrix} \mathbf{v}_k\cdot\nabla + \nabla_\perp \cdot\mu\nabla_\perp &
		(\nabla w_k)\cdot  & \mathbf{0} \\
	\mathbf{0} & M_{\mathbf{v}} & \nabla\times \mathbf{z} \\
	\mathbf{0} & \mathbf{0} & \nabla_\perp^2 \\ 
\end{bmatrix}.
\end{align}
%

Note that in both \eqref{eq:dae_pic} and \eqref{eq:dae_jac}, one of the
off-diagonal blocks coupling time-dependent variables with algebraic
constraints is zero (in the notation of \Cref{sec:dae}, either
$\mathcal{L}_{w}=\mathbf{0}$ \eqref{eq:dae_pic} or $\mathcal{G}_{u} = \mathbf{0}$
\eqref{eq:dae_jac}). Without loss of generality, consider the Picard
linearization \eqref{eq:dae_pic} -- the $4\times 4$ block linear system
\eqref{eq:dae_block} that arises in IRK integration can be reordered
to take the block lower triangular form
%
\begin{align}\label{eq:dae_block_pic}
\begin{bmatrix} \eta M - \delta t\mathcal{L}_{u}^{(1)} & \phi M & \mathbf{0} & \mathbf{0} \\
	-\tfrac{\beta^2}{\phi}M & \eta M - \delta t\mathcal{L}_{u}^{(2)} & \mathbf{0} & \mathbf{0} \\
	-\delta t\mathcal{G}_{u}^{(1)} & \mathbf{0} & -\delta t\mathcal{G}_w^{(1)} & \mathbf{0} \\
	\mathbf{0} & -\delta t\mathcal{G}_{u}^{(2)}  & \mathbf{0} &
		-\delta t\mathcal{G}_w^{(2)} \end{bmatrix}
	\begin{bmatrix} \mathbf{k}_1 \\ \mathbf{k}_2 \\
		\boldsymbol{\ell}_1 \\ \boldsymbol{\ell}_2 \end{bmatrix}
	= 	\begin{bmatrix} \mathbf{f}_1 \\ \mathbf{f}_2 \\
		 \mathbf{g}_1 \\ \mathbf{g}_2 \end{bmatrix}.
\end{align}
%
where $\mathcal{L}_{u}\sim \mathbf{v}_k\cdot\nabla + \nabla_\perp \cdot\mu\nabla_\perp$,
$\mathcal{G}_{u} \sim [-M_w;\mathbf{0}]$, and $\mathcal{G}_w\sim
\begin{bmatrix} \nabla_\perp^2 & \mathbf{0} \\ \nabla\times \mathbf{z} & M_{\mathbf{v}}
\end{bmatrix}$. Here, the theory and $2\times 2$ preconditioners developed in
\Cref{sec:theory} can be applied to invert the leading $2\times 2$ block in
\eqref{eq:dae_block_pic}, and the algebraic constraints can then be
applied by inverting $\mathcal{G}_w^{(1)}$ and $\mathcal{G}_w^{(2)}$,
exactly as would be done in DIRK integration. Analogous results hold
for the Newton-like iteration \eqref{eq:dae_jac}, but the resulting system
ends up being upper triangular. There, the algebraic constraints are
enforced first and the leading $2\times 2$ block in \eqref{eq:dae_block_pic}
then inverted to update the time-dependent variable.



% ------------------------------------------------------------------------------------- %
% ------------------------------------------------------------------------------------- %
% ------------------------------------------------------------------------------------- %
\section{Conclusions}\label{sec:conc}

This paper introduced a theoretical and algorithmic framework for the fast, parallel
solution of fully implicit Runge-Kutta methods in numerical PDEs (without algebraic
constraints). A field-of-values analysis is derived to guarantee rapid Krylov
convergence...\todo{finish}


% % ------------------------------------------------------------------------------------- %
% % ------------------------------------------------------------------------------------- %
% % ------------------------------------------------------------------------------------- %
% \section*{Appendix}

% % ------------------------------------------------------------------------------------- %
% % ------------------------------------------------------------------------------------- %
% \subsection{Real Schur decomposition applied to general operators}

% Here we write out $(Q_0^T\otimes I)\boldsymbol{\mathcal{L}}(Q_0\otimes I)$
% in bracket notation, where, e.g., $\{a_1,a_2,a_3\}\mapsto a_1\mathcal{L}_1 + a_2\mathcal{L}_2 + 
% a_3\mathcal{L}_3$. Note in the matrices below, the constants in diagonal brackets always
% sum to one and off-diagonal sum to zero, wherein if $\mathcal{L}_i = \mathcal{L}_j$ for
% all $i,j$, each of the following operators is the identity.

% % ------------------------------------------------------------------------------------- %
% \subsubsection*{Gauss}

% %
% \textbf{2-stage:}
% \begin{align*}
% \begin{bmatrix}
% \{1,0\} & \{0,0\} \\
%  \{0,0\} & \{0,1\} \\
% \end{bmatrix}
% \end{align*}
% %
% \textbf{3,-stage:}
% \begin{align*}
% \begin{bmatrix}
% \{0.002,0.565,0.432\} & \{-0.038,-0.245,0.284\} & \{0.024,-0.430,0.405\}\\
% \{-0.038,-0.245,0.284\} & \{0.705,0.107,0.187\} & \{-0.453,0.187,0.266\}\\
% \{0.024,-0.430,0.405\} & \{-0.453,0.187,0.266\} & \{0.291,0.327,0.380\}\\
% \end{bmatrix}
% \end{align*}
% %
% \textbf{4,-stage:}
% \begin{align*}
% \begin{bmatrix}
% \{0.002,0.014,0.012,0.970\} & \{0.001,-0.011,-0.110,0.120\} & \{-0.016,-0.113,0.010,0.119\} & \{-0.045,0.041,-0.005,0.009\}\\
% \{0.001,-0.011,-0.110,0.120\} & \{0.000,0.008,0.975,0.014\} & \{-0.007,0.085,-0.093,0.014\} & \{-0.021,-0.031,0.051,0.001\}\\
% \{-0.016,-0.113,0.010,0.119\} & \{-0.007,0.085,-0.093,0.014\} & \{0.113,0.863,0.008,0.014\} & \{0.316,-0.312,-0.004,0.001\}\\
% \{-0.045,0.041,-0.005,0.009\} & \{-0.021,-0.031,0.051,0.001\} & \{0.316,-0.312,-0.004,0.001\} & \{0.883,0.113,0.002,0.000\}\\
% \end{bmatrix}
% \end{align*}


% %,-,-,-,-,-,-,-,-,-,-,-,-,-,-,-,-,-,-,-,-,-,-,-,-,-,-,-,-,-,-,-,-,-,-,-,-,-,-,-,-,-,-,-,-,-,-,-,-,-,-,-,-,-,-,-,-,-,-,-,-,-,-,-,-,-,-,-,-,-,-,-,-,-,-,-,-,-,-,-,-,-,-,-,-,-%
% \subsubsection*{RadauIIA}

% %
% \textbf{2,-stage:}
% \begin{align*}
% \begin{bmatrix}
% \{0.985,0.014\} & \{0.121,-0.121\}\\
% \{0.121,-0.121\} & \{0.014,0.985\}\\
% \end{bmatrix}
% \end{align*}
% %
% \textbf{3,-stage:}
% \begin{align*}
% \begin{bmatrix}
% \{0.019,0.052,0.928\} & \{0.006,0.222,-0.229\} & \{0.137,-0.017,-0.119\}\\
% \{0.006,0.222,-0.229\} & \{0.002,0.941,0.056\} & \{0.045,-0.075,0.029\}\\
% \{0.137,-0.017,-0.119\} & \{0.045,-0.075,0.029\} & \{0.978,0.006,0.015\}\\
% \end{bmatrix}
% \end{align*}
% %
% \textbf{4,-stage:}
% \begin{align*}
% \begin{bmatrix}
% \{0.002,0.031,0.103,0.862\} & \{0.006,0.022,-0.301,0.272\} & \{0.052,-0.049,0.025,-0.028\} & \{-0.014,-0.166,-0.029,0.209\}\\
% \{0.006,0.022,-0.301,0.272\} & \{0.015,0.016,0.882,0.085\} & \{0.120,-0.035,-0.075,-0.009\} & \{-0.032,-0.118,0.084,0.066\}\\
% \{0.052,-0.049,0.025,-0.028\} & \{0.120,-0.035,-0.075,-0.009\} & \{0.915,0.077,0.006,0.000\} & \{-0.245,0.260,-0.007,-0.006\}\\
% \{-0.014,-0.166,-0.029,0.209\} & \{-0.032,-0.118,0.084,0.066\} & \{-0.245,0.260,-0.007,-0.006\} & \{0.066,0.874,0.008,0.050\}\\
% \end{bmatrix}
% \end{align*}

% ------------------------------------------------------------------------------- %
\bibliographystyle{siamplain}
\bibliography{refs2.bib}


\end{document}


ADJUGATE FORMS, b^T * A0^{-1} * Adj(Ms)
Let M = A0^{-1}, with entries {m_ij}, b = b[b1,...,bs], and xx = spatial operator L

Stiffly accurate RK (b0^TA0^{-1} = [0,...,0,1])
-----------------------------------------------
s = 2
  -m21,
  m11 - xx

s = 3
  -m22 m31 + m21 m32 + m31 xx, 
  m12 m31 - m11 m32 + m32 xx,
  -m12 m21 + m11 m22 - m11 xx - m22 xx + xx^2

s = 4
  m23 m32 m41 - m22 m33 m41 - m23 m31 m42 + m21 m33 m42 + m22 m31 m43 - 
	 m21 m32 m43 + m22 m41 xx + m33 m41 xx - m21 m42 xx - m31 m43 xx - 
	 m41 xx^2,
  -m13 m32 m41 + m12 m33 m41 + m13 m31 m42 - m11 m33 m42 - 
	 m12 m31 m43 + m11 m32 m43 - m12 m41 xx + m11 m42 xx + m33 m42 xx - 
	 m32 m43 xx - m42 xx^2, 
  m13 m22 m41 - m12 m23 m41 - m13 m21 m42 + m11 m23 m42 + m12 m21 m43 - 
	 m11 m22 m43 - m13 m41 xx - m23 m42 xx + m11 m43 xx + m22 m43 xx - 
	 m43 xx^2,
  -m13 m22 m31 + m12 m23 m31 + m13 m21 m32 - m11 m23 m32 - 
	 m12 m21 m33 + m11 m22 m33 + m12 m21 xx - m11 m22 xx + m13 m31 xx + 
	 m23 m32 xx - m11 m33 xx - m22 m33 xx + m11 xx^2 + m22 xx^2 + 
	 m33 xx^2 - xx^3

s = 5
  m24 m33 m42 m51 - m23 m34 m42 m51 - m24 m32 m43 m51 + 
	  m22 m34 m43 m51 + m23 m32 m44 m51 - m22 m33 m44 m51 - 
	  m24 m33 m41 m52 + m23 m34 m41 m52 + m24 m31 m43 m52 - 
	  m21 m34 m43 m52 - m23 m31 m44 m52 + m21 m33 m44 m52 + 
	  m24 m32 m41 m53 - m22 m34 m41 m53 - m24 m31 m42 m53 + 
	  m21 m34 m42 m53 + m22 m31 m44 m53 - m21 m32 m44 m53 - 
	  m23 m32 m41 m54 + m22 m33 m41 m54 + m23 m31 m42 m54 - 
	  m21 m33 m42 m54 - m22 m31 m43 m54 + m21 m32 m43 m54 - 
	  m23 m32 m51 xx + m22 m33 m51 xx - m24 m42 m51 xx - m34 m43 m51 xx + 
	  m22 m44 m51 xx + m33 m44 m51 xx + m23 m31 m52 xx - m21 m33 m52 xx + 
	  m24 m41 m52 xx - m21 m44 m52 xx - m22 m31 m53 xx + m21 m32 m53 xx + 
	  m34 m41 m53 xx - m31 m44 m53 xx - m22 m41 m54 xx - m33 m41 m54 xx + 
	  m21 m42 m54 xx + m31 m43 m54 xx - m22 m51 xx^2 - m33 m51 xx^2 - 
	  m44 m51 xx^2 + m21 m52 xx^2 + m31 m53 xx^2 + m41 m54 xx^2 + 
	  m51 xx^3,
  -m14 m33 m42 m51 + m13 m34 m42 m51 + m14 m32 m43 m51 - 
	  m12 m34 m43 m51 - m13 m32 m44 m51 + m12 m33 m44 m51 + 
	  m14 m33 m41 m52 - m13 m34 m41 m52 - m14 m31 m43 m52 + 
	  m11 m34 m43 m52 + m13 m31 m44 m52 - m11 m33 m44 m52 - 
	  m14 m32 m41 m53 + m12 m34 m41 m53 + m14 m31 m42 m53 - 
	  m11 m34 m42 m53 - m12 m31 m44 m53 + m11 m32 m44 m53 + 
	  m13 m32 m41 m54 - m12 m33 m41 m54 - m13 m31 m42 m54 + 
	  m11 m33 m42 m54 + m12 m31 m43 m54 - m11 m32 m43 m54 + 
	  m13 m32 m51 xx - m12 m33 m51 xx + m14 m42 m51 xx - m12 m44 m51 xx - 
	  m13 m31 m52 xx + m11 m33 m52 xx - m14 m41 m52 xx - m34 m43 m52 xx + 
	  m11 m44 m52 xx + m33 m44 m52 xx + m12 m31 m53 xx - m11 m32 m53 xx + 
	  m34 m42 m53 xx - m32 m44 m53 xx + m12 m41 m54 xx - m11 m42 m54 xx - 
	  m33 m42 m54 xx + m32 m43 m54 xx + m12 m51 xx^2 - m11 m52 xx^2 - 
	  m33 m52 xx^2 - m44 m52 xx^2 + m32 m53 xx^2 + m42 m54 xx^2 + 
	  m52 xx^3, 
  m14 m23 m42 m51 - m13 m24 m42 m51 - m14 m22 m43 m51 + 
	  m12 m24 m43 m51 + m13 m22 m44 m51 - m12 m23 m44 m51 - 
	  m14 m23 m41 m52 + m13 m24 m41 m52 + m14 m21 m43 m52 - 
	  m11 m24 m43 m52 - m13 m21 m44 m52 + m11 m23 m44 m52 + 
	  m14 m22 m41 m53 - m12 m24 m41 m53 - m14 m21 m42 m53 + 
	  m11 m24 m42 m53 + m12 m21 m44 m53 - m11 m22 m44 m53 - 
	  m13 m22 m41 m54 + m12 m23 m41 m54 + m13 m21 m42 m54 - 
	  m11 m23 m42 m54 - m12 m21 m43 m54 + m11 m22 m43 m54 - 
	  m13 m22 m51 xx + m12 m23 m51 xx + m14 m43 m51 xx - m13 m44 m51 xx + 
	  m13 m21 m52 xx - m11 m23 m52 xx + m24 m43 m52 xx - m23 m44 m52 xx - 
	  m12 m21 m53 xx + m11 m22 m53 xx - m14 m41 m53 xx - m24 m42 m53 xx + 
	  m11 m44 m53 xx + m22 m44 m53 xx + m13 m41 m54 xx + m23 m42 m54 xx - 
	  m11 m43 m54 xx - m22 m43 m54 xx + m13 m51 xx^2 + m23 m52 xx^2 - 
	  m11 m53 xx^2 - m22 m53 xx^2 - m44 m53 xx^2 + m43 m54 xx^2 + 
	  m53 xx^3,
  -m14 m23 m32 m51 + m13 m24 m32 m51 + m14 m22 m33 m51 - 
	  m12 m24 m33 m51 - m13 m22 m34 m51 + m12 m23 m34 m51 + 
	  m14 m23 m31 m52 - m13 m24 m31 m52 - m14 m21 m33 m52 + 
	  m11 m24 m33 m52 + m13 m21 m34 m52 - m11 m23 m34 m52 - 
	  m14 m22 m31 m53 + m12 m24 m31 m53 + m14 m21 m32 m53 - 
	  m11 m24 m32 m53 - m12 m21 m34 m53 + m11 m22 m34 m53 + 
	  m13 m22 m31 m54 - m12 m23 m31 m54 - m13 m21 m32 m54 + 
	  m11 m23 m32 m54 + m12 m21 m33 m54 - m11 m22 m33 m54 - 
	  m14 m22 m51 xx + m12 m24 m51 xx - m14 m33 m51 xx + m13 m34 m51 xx + 
	  m14 m21 m52 xx - m11 m24 m52 xx - m24 m33 m52 xx + m23 m34 m52 xx + 
	  m14 m31 m53 xx + m24 m32 m53 xx - m11 m34 m53 xx - m22 m34 m53 xx - 
	  m12 m21 m54 xx + m11 m22 m54 xx - m13 m31 m54 xx - m23 m32 m54 xx + 
	  m11 m33 m54 xx + m22 m33 m54 xx + m14 m51 xx^2 + m24 m52 xx^2 + 
	  m34 m53 xx^2 - m11 m54 xx^2 - m22 m54 xx^2 - m33 m54 xx^2 + 
	  m54 xx^3, 
  m14 m23 m32 m41 - m13 m24 m32 m41 - m14 m22 m33 m41 + 
	  m12 m24 m33 m41 + m13 m22 m34 m41 - m12 m23 m34 m41 - 
	  m14 m23 m31 m42 + m13 m24 m31 m42 + m14 m21 m33 m42 - 
	  m11 m24 m33 m42 - m13 m21 m34 m42 + m11 m23 m34 m42 + 
	  m14 m22 m31 m43 - m12 m24 m31 m43 - m14 m21 m32 m43 + 
	  m11 m24 m32 m43 + m12 m21 m34 m43 - m11 m22 m34 m43 - 
	  m13 m22 m31 m44 + m12 m23 m31 m44 + m13 m21 m32 m44 - 
	  m11 m23 m32 m44 - m12 m21 m33 m44 + m11 m22 m33 m44 + 
	  m13 m22 m31 xx - m12 m23 m31 xx - m13 m21 m32 xx + m11 m23 m32 xx + 
	  m12 m21 m33 xx - m11 m22 m33 xx + m14 m22 m41 xx - m12 m24 m41 xx + 
	  m14 m33 m41 xx - m13 m34 m41 xx - m14 m21 m42 xx + m11 m24 m42 xx + 
	  m24 m33 m42 xx - m23 m34 m42 xx - m14 m31 m43 xx - m24 m32 m43 xx + 
	  m11 m34 m43 xx + m22 m34 m43 xx + m12 m21 m44 xx - m11 m22 m44 xx + 
	  m13 m31 m44 xx + m23 m32 m44 xx - m11 m33 m44 xx - m22 m33 m44 xx - 
	  m12 m21 xx^2 + m11 m22 xx^2 - m13 m31 xx^2 - m23 m32 xx^2 + 
	  m11 m33 xx^2 + m22 m33 xx^2 - m14 m41 xx^2 - m24 m42 xx^2 - 
	  m34 m43 xx^2 + m11 m44 xx^2 + m22 m44 xx^2 + m33 m44 xx^2 - 
	  m11 xx^3 - m22 xx^3 - m33 xx^3 - m44 xx^3 + xx^4

Full implicit RK
----------------
s = 2
  -b1 m12 m21 + b1 m11 m22 - b1 m11 xx - b2 m21 xx,
  -b2 m12 m21 + b2 m11 m22 - b1 m12 xx - b2 m22 xx

s = 3
  -b1 m13 m22 m31 + b1 m12 m23 m31 + b1 m13 m21 m32 - b1 m11 m23 m32 -
     b1 m12 m21 m33 + b1 m11 m22 m33 + b1 m12 m21 xx - b1 m11 m22 xx + 
     b1 m13 m31 xx - b3 m22 m31 xx + b2 m23 m31 xx + b3 m21 m32 xx - 
     b1 m11 m33 xx - b2 m21 m33 xx + b1 m11 xx^2 + b2 m21 xx^2 + 
     b3 m31 xx^2,
  -b2 m13 m22 m31 + b2 m12 m23 m31 + b2 m13 m21 m32 - 
     b2 m11 m23 m32 - b2 m12 m21 m33 + b2 m11 m22 m33 + b2 m12 m21 xx - 
     b2 m11 m22 xx + b3 m12 m31 xx - b3 m11 m32 xx + b1 m13 m32 xx + 
     b2 m23 m32 xx - b1 m12 m33 xx - b2 m22 m33 xx + b1 m12 xx^2 + 
     b2 m22 xx^2 + b3 m32 xx^2,
  -b3 m13 m22 m31 + b3 m12 m23 m31 + 
     b3 m13 m21 m32 - b3 m11 m23 m32 - b3 m12 m21 m33 + b3 m11 m22 m33 +
     b2 m13 m21 xx - b1 m13 m22 xx - b2 m11 m23 xx + b1 m12 m23 xx + 
     b3 m13 m31 xx + b3 m23 m32 xx - b3 m11 m33 xx - b3 m22 m33 xx + 
     b1 m13 xx^2 + b2 m23 xx^2 + b3 m33 xx^2

s = 4
  b1 m14 m23 m32 m41 - b1 m13 m24 m32 m41 - b1 m14 m22 m33 m41 + 
	  b1 m12 m24 m33 m41 + b1 m13 m22 m34 m41 - b1 m12 m23 m34 m41 - 
	  b1 m14 m23 m31 m42 + b1 m13 m24 m31 m42 + b1 m14 m21 m33 m42 - 
	  b1 m11 m24 m33 m42 - b1 m13 m21 m34 m42 + b1 m11 m23 m34 m42 + 
	  b1 m14 m22 m31 m43 - b1 m12 m24 m31 m43 - b1 m14 m21 m32 m43 + 
	  b1 m11 m24 m32 m43 + b1 m12 m21 m34 m43 - b1 m11 m22 m34 m43 - 
	  b1 m13 m22 m31 m44 + b1 m12 m23 m31 m44 + b1 m13 m21 m32 m44 - 
	  b1 m11 m23 m32 m44 - b1 m12 m21 m33 m44 + b1 m11 m22 m33 m44 + 
	  b1 m13 m22 m31 xx - b1 m12 m23 m31 xx - b1 m13 m21 m32 xx + 
	  b1 m11 m23 m32 xx + b1 m12 m21 m33 xx - b1 m11 m22 m33 xx + 
	  b1 m14 m22 m41 xx - b1 m12 m24 m41 xx + b4 m23 m32 m41 xx - 
	  b3 m24 m32 m41 xx + b1 m14 m33 m41 xx - b4 m22 m33 m41 xx + 
	  b2 m24 m33 m41 xx - b1 m13 m34 m41 xx + b3 m22 m34 m41 xx - 
	  b2 m23 m34 m41 xx - b1 m14 m21 m42 xx + b1 m11 m24 m42 xx - 
	  b4 m23 m31 m42 xx + b3 m24 m31 m42 xx + b4 m21 m33 m42 xx - 
	  b3 m21 m34 m42 xx - b1 m14 m31 m43 xx + b4 m22 m31 m43 xx - 
	  b2 m24 m31 m43 xx - b4 m21 m32 m43 xx + b1 m11 m34 m43 xx + 
	  b2 m21 m34 m43 xx + b1 m12 m21 m44 xx - b1 m11 m22 m44 xx + 
	  b1 m13 m31 m44 xx - b3 m22 m31 m44 xx + b2 m23 m31 m44 xx + 
	  b3 m21 m32 m44 xx - b1 m11 m33 m44 xx - b2 m21 m33 m44 xx - 
	  b1 m12 m21 xx^2 + b1 m11 m22 xx^2 - b1 m13 m31 xx^2 + 
	  b3 m22 m31 xx^2 - b2 m23 m31 xx^2 - b3 m21 m32 xx^2 + 
	  b1 m11 m33 xx^2 + b2 m21 m33 xx^2 - b1 m14 m41 xx^2 + 
	  b4 m22 m41 xx^2 - b2 m24 m41 xx^2 + b4 m33 m41 xx^2 - 
	  b3 m34 m41 xx^2 - b4 m21 m42 xx^2 - b4 m31 m43 xx^2 + 
	  b1 m11 m44 xx^2 + b2 m21 m44 xx^2 + b3 m31 m44 xx^2 - b1 m11 xx^3 - 
	  b2 m21 xx^3 - b3 m31 xx^3 - b4 m41 xx^3, 
   b2 m14 m23 m32 m41 - b2 m13 m24 m32 m41 - b2 m14 m22 m33 m41 + 
	  b2 m12 m24 m33 m41 + b2 m13 m22 m34 m41 - b2 m12 m23 m34 m41 - 
	  b2 m14 m23 m31 m42 + b2 m13 m24 m31 m42 + b2 m14 m21 m33 m42 - 
	  b2 m11 m24 m33 m42 - b2 m13 m21 m34 m42 + b2 m11 m23 m34 m42 + 
	  b2 m14 m22 m31 m43 - b2 m12 m24 m31 m43 - b2 m14 m21 m32 m43 + 
	  b2 m11 m24 m32 m43 + b2 m12 m21 m34 m43 - b2 m11 m22 m34 m43 - 
	  b2 m13 m22 m31 m44 + b2 m12 m23 m31 m44 + b2 m13 m21 m32 m44 - 
	  b2 m11 m23 m32 m44 - b2 m12 m21 m33 m44 + b2 m11 m22 m33 m44 + 
	  b2 m13 m22 m31 xx - b2 m12 m23 m31 xx - b2 m13 m21 m32 xx + 
	  b2 m11 m23 m32 xx + b2 m12 m21 m33 xx - b2 m11 m22 m33 xx + 
	  b2 m14 m22 m41 xx - b2 m12 m24 m41 xx - b4 m13 m32 m41 xx + 
	  b3 m14 m32 m41 xx + b4 m12 m33 m41 xx - b3 m12 m34 m41 xx - 
	  b2 m14 m21 m42 xx + b2 m11 m24 m42 xx + b4 m13 m31 m42 xx - 
	  b3 m14 m31 m42 xx - b4 m11 m33 m42 xx + b1 m14 m33 m42 xx + 
	  b2 m24 m33 m42 xx + b3 m11 m34 m42 xx - b1 m13 m34 m42 xx - 
	  b2 m23 m34 m42 xx - b4 m12 m31 m43 xx + b4 m11 m32 m43 xx - 
	  b1 m14 m32 m43 xx - b2 m24 m32 m43 xx + b1 m12 m34 m43 xx + 
	  b2 m22 m34 m43 xx + b2 m12 m21 m44 xx - b2 m11 m22 m44 xx + 
	  b3 m12 m31 m44 xx - b3 m11 m32 m44 xx + b1 m13 m32 m44 xx + 
	  b2 m23 m32 m44 xx - b1 m12 m33 m44 xx - b2 m22 m33 m44 xx - 
	  b2 m12 m21 xx^2 + b2 m11 m22 xx^2 - b3 m12 m31 xx^2 + 
	  b3 m11 m32 xx^2 - b1 m13 m32 xx^2 - b2 m23 m32 xx^2 + 
	  b1 m12 m33 xx^2 + b2 m22 m33 xx^2 - b4 m12 m41 xx^2 + 
	  b4 m11 m42 xx^2 - b1 m14 m42 xx^2 - b2 m24 m42 xx^2 + 
	  b4 m33 m42 xx^2 - b3 m34 m42 xx^2 - b4 m32 m43 xx^2 + 
	  b1 m12 m44 xx^2 + b2 m22 m44 xx^2 + b3 m32 m44 xx^2 - b1 m12 xx^3 - 
	  b2 m22 xx^3 - b3 m32 xx^3 - b4 m42 xx^3, 
   b3 m14 m23 m32 m41 - b3 m13 m24 m32 m41 - b3 m14 m22 m33 m41 + 
	  b3 m12 m24 m33 m41 + b3 m13 m22 m34 m41 - b3 m12 m23 m34 m41 - 
	  b3 m14 m23 m31 m42 + b3 m13 m24 m31 m42 + b3 m14 m21 m33 m42 - 
	  b3 m11 m24 m33 m42 - b3 m13 m21 m34 m42 + b3 m11 m23 m34 m42 + 
	  b3 m14 m22 m31 m43 - b3 m12 m24 m31 m43 - b3 m14 m21 m32 m43 + 
	  b3 m11 m24 m32 m43 + b3 m12 m21 m34 m43 - b3 m11 m22 m34 m43 - 
	  b3 m13 m22 m31 m44 + b3 m12 m23 m31 m44 + b3 m13 m21 m32 m44 - 
	  b3 m11 m23 m32 m44 - b3 m12 m21 m33 m44 + b3 m11 m22 m33 m44 + 
	  b3 m13 m22 m31 xx - b3 m12 m23 m31 xx - b3 m13 m21 m32 xx + 
	  b3 m11 m23 m32 xx + b3 m12 m21 m33 xx - b3 m11 m22 m33 xx + 
	  b4 m13 m22 m41 xx - b4 m12 m23 m41 xx + b2 m14 m23 m41 xx - 
	  b2 m13 m24 m41 xx + b3 m14 m33 m41 xx - b3 m13 m34 m41 xx - 
	  b4 m13 m21 m42 xx + b4 m11 m23 m42 xx - b1 m14 m23 m42 xx + 
	  b1 m13 m24 m42 xx + b3 m24 m33 m42 xx - b3 m23 m34 m42 xx + 
	  b4 m12 m21 m43 xx - b2 m14 m21 m43 xx - b4 m11 m22 m43 xx + 
	  b1 m14 m22 m43 xx + b2 m11 m24 m43 xx - b1 m12 m24 m43 xx - 
	  b3 m14 m31 m43 xx - b3 m24 m32 m43 xx + b3 m11 m34 m43 xx + 
	  b3 m22 m34 m43 xx + b2 m13 m21 m44 xx - b1 m13 m22 m44 xx - 
	  b2 m11 m23 m44 xx + b1 m12 m23 m44 xx + b3 m13 m31 m44 xx + 
	  b3 m23 m32 m44 xx - b3 m11 m33 m44 xx - b3 m22 m33 m44 xx - 
	  b2 m13 m21 xx^2 + b1 m13 m22 xx^2 + b2 m11 m23 xx^2 - 
	  b1 m12 m23 xx^2 - b3 m13 m31 xx^2 - b3 m23 m32 xx^2 + 
	  b3 m11 m33 xx^2 + b3 m22 m33 xx^2 - b4 m13 m41 xx^2 - 
	  b4 m23 m42 xx^2 + b4 m11 m43 xx^2 - b1 m14 m43 xx^2 + 
	  b4 m22 m43 xx^2 - b2 m24 m43 xx^2 - b3 m34 m43 xx^2 + 
	  b1 m13 m44 xx^2 + b2 m23 m44 xx^2 + b3 m33 m44 xx^2 - b1 m13 xx^3 - 
	  b2 m23 xx^3 - b3 m33 xx^3 - b4 m43 xx^3, 
   b4 m14 m23 m32 m41 - b4 m13 m24 m32 m41 - b4 m14 m22 m33 m41 + 
	  b4 m12 m24 m33 m41 + b4 m13 m22 m34 m41 - b4 m12 m23 m34 m41 - 
	  b4 m14 m23 m31 m42 + b4 m13 m24 m31 m42 + b4 m14 m21 m33 m42 - 
	  b4 m11 m24 m33 m42 - b4 m13 m21 m34 m42 + b4 m11 m23 m34 m42 + 
	  b4 m14 m22 m31 m43 - b4 m12 m24 m31 m43 - b4 m14 m21 m32 m43 + 
	  b4 m11 m24 m32 m43 + b4 m12 m21 m34 m43 - b4 m11 m22 m34 m43 - 
	  b4 m13 m22 m31 m44 + b4 m12 m23 m31 m44 + b4 m13 m21 m32 m44 - 
	  b4 m11 m23 m32 m44 - b4 m12 m21 m33 m44 + b4 m11 m22 m33 m44 + 
	  b3 m14 m22 m31 xx - b2 m14 m23 m31 xx - b3 m12 m24 m31 xx + 
	  b2 m13 m24 m31 xx - b3 m14 m21 m32 xx + b1 m14 m23 m32 xx + 
	  b3 m11 m24 m32 xx - b1 m13 m24 m32 xx + b2 m14 m21 m33 xx - 
	  b1 m14 m22 m33 xx - b2 m11 m24 m33 xx + b1 m12 m24 m33 xx + 
	  b3 m12 m21 m34 xx - b2 m13 m21 m34 xx - b3 m11 m22 m34 xx + 
	  b1 m13 m22 m34 xx + b2 m11 m23 m34 xx - b1 m12 m23 m34 xx + 
	  b4 m14 m22 m41 xx - b4 m12 m24 m41 xx + b4 m14 m33 m41 xx - 
	  b4 m13 m34 m41 xx - b4 m14 m21 m42 xx + b4 m11 m24 m42 xx + 
	  b4 m24 m33 m42 xx - b4 m23 m34 m42 xx - b4 m14 m31 m43 xx - 
	  b4 m24 m32 m43 xx + b4 m11 m34 m43 xx + b4 m22 m34 m43 xx + 
	  b4 m12 m21 m44 xx - b4 m11 m22 m44 xx + b4 m13 m31 m44 xx + 
	  b4 m23 m32 m44 xx - b4 m11 m33 m44 xx - b4 m22 m33 m44 xx - 
	  b2 m14 m21 xx^2 + b1 m14 m22 xx^2 + b2 m11 m24 xx^2 - 
	  b1 m12 m24 xx^2 - b3 m14 m31 xx^2 - b3 m24 m32 xx^2 + 
	  b1 m14 m33 xx^2 + b2 m24 m33 xx^2 + b3 m11 m34 xx^2 - 
	  b1 m13 m34 xx^2 + b3 m22 m34 xx^2 - b2 m23 m34 xx^2 - 
	  b4 m14 m41 xx^2 - b4 m24 m42 xx^2 - b4 m34 m43 xx^2 + 
	  b4 m11 m44 xx^2 + b4 m22 m44 xx^2 + b4 m33 m44 xx^2 - b1 m14 xx^3 - 
	  b2 m24 xx^3 - b3 m34 xx^3 - b4 m44 xx^3


Computing A0^{-1} = det(A0)^{-1}Adj(A0)
---------------------------------------
From Wikpedia, The adjugate of A is the nÃ—n matrix whose (i,j) entry is the (j,i)
cofactor of A, (-1)^{i+j} * M_ij, where M_ij is the determinant of the principle
minor of A that comes form deleting rows i and j. Moreover, using the Laplace
formula, computing these minors also yields det(A):
	https://en.wikipedia.org/wiki/Determinant#Laplace's_formula_and_the_adjugate_matrix
I think we should make functions that take an MFEM dense matrix and compute determinants
for a given set of rows and columns, e.g., write the following function for 2,3, and 4
sets of rows/columns:

getMinorDet(DenseMatrix A, int row1, int row2, int col1, int col2)
{
	if (row2 >= A.Height() || col2 >0 A.Width()) {
		error
	}
	return A[row1,col1]*A[row2,col2] - A[row1,col2]*A[row2,col1];
}

Using Laplace formula and adjugate/determinant formula for inverse, these would provide
algebraic inverses for RK tableauxs up to s = 5 with minimal code (could go higher, just
need to add more determinants; 5 stages is probably plenty to start).

Det of 3x3:
-m13 m22 m31 + m12 m23 m31 + m13 m21 m32 - m11 m23 m32 - m12 m21 m33 +
  m11 m22 m33

Det of 4x4:
m14 m23 m32 m41 - m13 m24 m32 m41 - m14 m22 m33 m41 + 
 m12 m24 m33 m41 + m13 m22 m34 m41 - m12 m23 m34 m41 - 
 m14 m23 m31 m42 + m13 m24 m31 m42 + m14 m21 m33 m42 - 
 m11 m24 m33 m42 - m13 m21 m34 m42 + m11 m23 m34 m42 + 
 m14 m22 m31 m43 - m12 m24 m31 m43 - m14 m21 m32 m43 + 
 m11 m24 m32 m43 + m12 m21 m34 m43 - m11 m22 m34 m43 - 
 m13 m22 m31 m44 + m12 m23 m31 m44 + m13 m21 m32 m44 - 
 m11 m23 m32 m44 - m12 m21 m33 m44 + m11 m22 m33 m44
<|MERGE_RESOLUTION|>--- conflicted
+++ resolved
@@ -828,11 +828,7 @@
 %
 via block backward substitution, preconditioning each $1\times 1$
 or $2\times 2$ diagonal block similar to the simplified Newton setting in
-<<<<<<< HEAD
-\Cref{sec:nonlinear:simp} (formal details on preconditiong are introduced
-=======
 \Cref{sec:nonlinear:simp} (formal details on preconditioning are introduced
->>>>>>> 0f65f67e
 in \Cref{sec:theory}). In addition to the simplified Newton
 method discussed in \Cref{sec:nonlinear:simp}, we propose three (successively
 more accurate) approximations to \eqref{eq:Q0approx}:
@@ -1727,11 +1723,7 @@
 \end{align*}
 %
 
-<<<<<<< HEAD
-\textbf{The nonlinear case:} No consider general nonlinear DAEs \eqref{eq:dae}
-=======
 \textbf{The nonlinear case:} Now consider general nonlinear DAEs \eqref{eq:dae}
->>>>>>> 0f65f67e
 that arise in the context of numerical PDEs. Linearizing \eqref{eq:dae_stage}
 results in a linear set of equations similar to \eqref{eq:daestage_lin}, but
 with linearized operator that depends on stages. Similar to the nonlinear ODE
