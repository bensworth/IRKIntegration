--- conflicted
+++ resolved
@@ -2160,15 +2160,11 @@
 \end{align}
 where the velocity $\bm u$ is defined by $\bm u = \nabla^\perp \psi$, for $\nabla^\perp = (-\partial_y, \partial_x)$.
 Here, $\omega$ is the vorticity, and $\psi$ is a scalar field known as the streamfunction, which is used to naturally enforce the divergence-free condition on the velocity.
-<<<<<<< HEAD
-Note that this formulation can be easily extended to the 2D incompressible Navier--Stokes equations with the addition of a viscosity term.
-=======
 Note that this formulation can be easily extended to the 2D incomressible Navier--Stokes equations with the addition of a viscosity term, such that \eqref{eq:ins-1} is replaced by
 \begin{equation} \label{eq:ins-3}
 	\frac{\partial\omega}{\partial t} + \nabla\cdot(\bm{u} \omega) = \frac{1}{\rm Re} \Delta \omega,
 \end{equation}
 where $\rm Re$ is the Reynolds number.
->>>>>>> 3a6d4f8e
 Equation \eqref{eq:ins-1} is essentially a scalar advection equation for $\omega$, which we discretize using an upwind discontinuous Galerkin method.
 If the streamfunction $\psi$ is in $H^1$, then the velocity $\bm u = \nabla^\perp \psi$ is automatically continuous across element interfaces, and therefore the standard upwind flux is well-defined.
 We therefore discretize \eqref{eq:ins-2} using a standard $H^1$-conforming finite element method.
