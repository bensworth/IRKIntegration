% \documentclass[a4paper,10pt]{article}
\documentclass[review]{siamart}
\usepackage{url}
\usepackage{amssymb}
\usepackage{amsmath}
\usepackage{bm}
\usepackage{stmaryrd}
\usepackage{array}
\usepackage{multirow}
\usepackage{empheq}
\usepackage{enumitem}
	\setlist{nosep} % or \setlist{noitemsep} to leave space around whole list
\usepackage{color}
\usepackage{verbatim}
% \usepackage{showlabels}
\usepackage{stmaryrd}
\usepackage{adjustbox}
\usepackage{hyperref}
\definecolor{darkgreen}{rgb}{0.0, 0.5, 0}
\usepackage[numbers,sort]{natbib}
\usepackage{cleveref}
\usepackage[belowskip=-5pt]{subcaption}
\usepackage{grffile}

\newsiamremark{remark}{Remark}
\newsiamremark{assumption}{Assumption}


% \newtheorem{lemma}{Lemma}
% \newtheorem{definition}{Definition}
% \newtheorem{theorem}{Theorem}
% \newtheorem{corollary}{Corollary}

\newcommand{\tcb}{\textcolor{blue}}
\newcommand{\tcp}{\textcolor{purple}}
\newcommand{\todo}[1]{\textcolor{red}{[TODO\@: #1]}}

\newcommand{\WP}[1]{\textcolor{red}{WP: #1}}
\newcommand{\OK}[1]{\textcolor{blue}{[OK: #1]}}

\DeclareMathOperator{\adj}{adj}

% ------------------------------------------------------------------------------------ %
% ------------------------------------------------------------------------------------ %

\newcommand{\TheTitle}{Fast parallel solution of fully implicit Runge-Kutta and discontinuous
	Galerkin in time for numerical PDEs, Part I: the linear setting}
\newcommand{\TheAuthors}{B.S. Southworth, O.A. Krzysik, W. Pazner, and H. De Sterck}
\headers{Parallel solution of fully implict Runge-Kutta and DG in time I}{\TheAuthors}
\title{{\TheTitle}\thanks{This work was  performed under the auspices of the U.S.
Department of Energy under contract DE-AC52-07NA27344 and Lawrence Livermore National Laboratory under  contract B639443. OAK acknowledges the support of an Australian Government Research Training Program (RTP) Scholarship.}}

\author{
	Ben S. Southworth\thanks{Department of Applied Mathematics,
    University of Colorado,
    U.S.A. (\url{ben.s.southworth@gmail.com}),
    \url{http://orcid.org/0000-0002-0283-4928}}
\and
    Oliver A. Krzysik\thanks{School of Mathematics, Monash University,
  	Australia (\url{oliver.krzysik@monash.edu}),
  	\url{https://orcid.org/0000-0001-7880-6512}}
\and
  	Will Pazner\thanks{Center for Applied Scientific Computing, Lawrence Livermore National Laboratory,
    U.S.A. (\url{pazner1@llnl.gov})}
\and
    Hans De Sterck\thanks{Department of Applied Mathematics,
  	University of Waterloo,
  	Waterloo, Canada
  	(\url{hdesterck@uwaterloo.ca})}
}

\ifpdf%
\hypersetup{%
  pdftitle={\TheTitle},
  pdfauthor={\TheAuthors}
}
\fi

% ------------------------------------------------------------------------------------ %
% ------------------------------------------------------------------------------------ %

\begin{document}
\maketitle
\allowdisplaybreaks

\begin{abstract}
This paper introduces a theoretical and algorithmic framework for the fast,
parallel solution of the systems of equations that arise from the application of
fully implicit Runge-Kutta methods to linear numerical PDEs (without algebraic
constraints). This framework also naturally applies to discontinuous Galerkin
discretizations in time. The new method can be used with arbitrary existing
preconditioners for backward Euler-type time stepping schemes, and is amenable
to the use of three-term recursion Krylov methods when the underlying spatial
discretization is symmetric. Under quite general assumptions on the spatial
discretization that yield stable time integration, the preconditioned operator
is proven to have conditioning $\sim\mathcal{O}(1)$, with only weak dependence
on number of stages/polynomial order. The new method is demonstrated to be
effective on various high-order finite-difference and finite-element
discretizations of linear parabolic and hyperbolic problems, demonstrating fast,
scalable solution of up to 10th order accuracy. In several cases, the new method
can achieve 4th-order accuracy using Gauss integration with roughly half the
number of preconditioner applications as required using standard SDIRK
techniques.
\end{abstract}


% ------------------------------------------------------------------------------------- %
% ------------------------------------------------------------------------------------- %
% ------------------------------------------------------------------------------------- %
\section{Introduction}\label{sec:intro}

% ------------------------------------------------------------------------------------- %
% ------------------------------------------------------------------------------------- %
\subsection{Fully implicit Runge-Kutta}\label{sec:intro:irk}

Consider the method-of-lines approach to the numerical solution of linear
partial differential equations (PDEs), where we discretize in space and arrive
at a system of ordinary differential equations (ODEs) in time,
%
\begin{align*}
M\mathbf{u}'(t) =  \mathcal{L}(t)\mathbf{u} + \mathbf{f}(t)
	\quad\text{in }(0,T], \quad \mathbf{u}(0) = \mathbf{u}_0,
\end{align*}
%
where $M$ is a mass matrix, $\mathcal{L}(t)\in\mathbb{R}^{N\times N}$ a discrete
linear operator, and $\mathbf{f}(t)$ a time-dependent forcing
function.\footnote{Note,
PDEs with an algebraic constraint, such as the divergence-free
constraint in the Stokes equations, instead yield a differential algebraic equation (DAE), which
requires separate careful treatment and will be the subject of a forthcoming paper.}
Then, consider time propagation using an $s$-stage Runge-Kutta scheme,
characterized by the Butcher tableau
%
\begin{align*}
	\renewcommand\arraystretch{1.2}
	\begin{array}
	{c|c}
	\mathbf{c}_0 & A_0\\
	\hline
	& \mathbf{b}_0^T
	\end{array},
\end{align*}
%
with Runge-Kutta matrix $A_0 = (a_{ij})$, weight vector $\mathbf{b}_0^T = (b_1,
\ldots, b_s)^T$, and quadrature nodes $\mathbf{c}_0 = (c_0, \ldots, c_s)$.

Runge-Kutta methods update the solution using a sum over stage vectors,
%
\begin{align}\label{eq:update}
\mathbf{u}_{n+1} & = \mathbf{u}_n + \delta t \sum_{i=1}^s b_i\mathbf{k}_i, \\
M\mathbf{k}_i & = \mathcal{L}(t_n+\delta tc_i)\cdot
	\left(\mathbf{u}_n + \delta t\sum_{j=1}^s a_{ij}\mathbf{k}_j\right) +
	\mathbf{f}(t_n+\delta tc_i).\label{eq:stages}
\end{align}
%
The stage vectors $\{\mathbf{k}_i\}$ can then be expressed as the solution of the block linear
system,
%
\begin{align}\label{eq:k0}
\left( \begin{bmatrix} M  & & \mathbf{0} \\ & \ddots \\ \mathbf{0} & & M\end{bmatrix}
	- \delta t \begin{bmatrix} a_{11}\mathcal{L}_1 & ... & a_{1s}\mathcal{L}_1 \\
	\vdots & \ddots & \vdots \\ a_{s1}\mathcal{L}_s & ... & a_{ss} \mathcal{L}_s \end{bmatrix} \right)
	\begin{bmatrix} \mathbf{k}_1 \\ \vdots \\ \mathbf{k}_s \end{bmatrix}
& = \begin{bmatrix} \mathbf{f}_1 \\ \vdots \\ \mathbf{f}_s \end{bmatrix},
\end{align}
%
where $\mathcal{L}_i := \mathcal{L}(t_n+\delta tc_i)$ and $\mathbf{f}_i :=
\mathbf{f}(t_n+\delta tc_i)$. Primarily this paper
focuses on spatial operators $\mathcal{L}$ that are independent of time; however, some of
the results hold for commuting operators, such as those that may arise from, for example,
a time-dependent reaction term, so for now we maintain this generality.

The difficulty in fully implicit Runge-Kutta methods (which we will denote IRK) lies in
solving the $Ns\times Ns$ block linear system in \eqref{eq:k0}. This paper focuses on the
parallel simulation of numerical PDEs, where $N$ is typically very large
and $\mathcal{L}$ is highly ill-conditioned. In such cases, direct
solution techniques to solve \eqref{eq:k0} are not a viable option, and fast, parallel
iterative methods must be used. However, IRK methods are rarely employed in practice due
to the difficulties of solving \eqref{eq:k0}. Even for relatively simple
parabolic PDEs where $-\mathcal{L}$ is symmetric positive definite (SPD), \eqref{eq:k0}
instead yields a large nonsymmetric system with significant block coupling. For
nonsymmetric matrices $\mathcal{L}$ that already have variable coupling, fast iterative
methods are even less likely to yield acceptable performance in solving \eqref{eq:k0}.

% ------------------------------------------------------------------------------------- %
% ------------------------------------------------------------------------------------- %
\subsection{Discontinuous Galerkin in time}\label{sec:intro:dg}

Discontinuous Galerkin (DG) in time discretizations of systems of linear
ODEs give rise to linear algebraic systems of the form
\begin{equation} \label{eq:dg-in-time}
	\left( \begin{bmatrix}
		\delta_{11} M  & & \delta_{1s} M \\
		& \ddots \\
		\delta_{s1} M & & \delta_{ss} M
	\end{bmatrix}
	- \delta t \begin{bmatrix}
		m_{11}\mathcal{L}_1 & ... & m_{1s}\mathcal{L}_1 \\
		\vdots & \ddots & \vdots \\
		m_{s1}\mathcal{L}_s & ... & m_{ss} \mathcal{L}_s
	\end{bmatrix} \right)
		\begin{bmatrix} \mathbf{u}_1 \\ \vdots \\ \mathbf{u}_s \end{bmatrix}
		= \begin{bmatrix} \mathbf{r}_1 \\ \vdots \\ \mathbf{r}_s \end{bmatrix}.
\end{equation}
The coefficients $m_{ij}$ correspond to a temporal mass matrix, the coefficients
$\delta_{ij}$ correspond to a DG weak derivative with upwind numerical flux, and
the unknowns $\mathbf{u}_i$ are the coefficients of the polynomial expansion of
the approximate solution (for example, see \cite{hn,Akrivis2011,Lasaint1974,Makridakis2006}).
Both of the coefficient matrices $\{m_{ij}\}$ and $\{\delta_{ij}\}$ are
invertible. It can be seen that the algebraic form of the DG in time
discretization is closely related to the implicit Runge-Kutta system
\eqref{eq:k0} and, in fact, \eqref{eq:dg-in-time} can be recast in the form of
\eqref{eq:k0} using the invertibility of the matrix $\{\delta_{ij}\}$. In
particular, the degree-$p$ DG method using $(p+1)$-point
Radau quadrature, which is exact for polynomials of degree $2p$, is equivalent
to the Radau IIA collocation method \cite{Makridakis2006}, which is used for
many of the numerical results in \Cref{sec:numerics}.
Thus, although the remainder of this paper focuses on fully implicit Runge-Kutta,
the algorithms developed here can also be applied to DG discretizations in time on
fixed slab-based meshes.

% ------------------------------------------------------------------------------------- %
% ------------------------------------------------------------------------------------- %
\subsection{Outline}\label{sec:intro:outline}

This paper develops fast, parallel preconditioning techniques for the solution of fully implicit
Runge-Kutta methods and DG discretizations in time for linear numerical PDEs. First,
\Cref{sec:intro:hist} provides background on why IRK methods are desirable over the simpler and more
commonly used digonally implicit Runge-Kutta (DIRK) methods, and also provides some historical
context for the preconditioners developed in this work. \Cref{sec:intro:stab} then briefly discusses
stable integration from a method-of-lines perspective and introduces two key elements that will be
used throughout the paper.

\Cref{sec:solve} introduces a new method to solve for the IRK update
\eqref{eq:update} for linear operators $\mathcal{L}$ that are independent of time.
This new method requires the preconditioning of $s$ real-valued matrices of the form
$\eta M - \delta t\mathcal{L}$ for some $\eta > 1$, analogous as the matrices that
arise in backward Euler integration, and is easily implemented
using existing preconditioners and parallel software libraries.
In contrast to other works that have considered the preconditioning of \eqref{eq:kron1},
the proposed algorithm here (i) is amenable to short-term Krylov recursion (conjugate
gradient (CG)/MINRES) if $\eta M - \mathcal{L}$ is, and (ii) only operates on the solution,
thus not requiring the storage of each stage vector. Theory is developed in
\Cref{sec:solve:prec} that guarantees $\mathcal{O}(1)$ conditioning of the
preconditioned operator under basic assumptions on stability from
\Cref{sec:intro:stab}, with only weak dependence on the number of
stages or polynomial order.

Numerical results are provided in \Cref{sec:numerics}, demonstrating the new
method for a variety of problems and corresponding preconditioners, including
very high-order finite-difference and discontinuous Galerkin spatial discretizations of
advection-diffusion equations, and matrix-free continuous Galerkin
discretizations of diffusion equations. The method is shown to be fast and scalable
up to 10th-order accuracy in time, effective on fully advective (hyperbolic)
problems, and, for multiple examples, can obtain 4th-order accuracy with Gauss
integration using roughly half as many preconditioning iterations
as needed by standard 4th-order SDIRK schemes.

% ------------------------------------------------------------------------------------- %
% ------------------------------------------------------------------------------------- %
\subsection{Motivation and previous work}\label{sec:intro:hist}

Diagonally implicit Runge-Kutta methods (DIRK), where $A_0$ is lower triangular,
are commonly used in practice. For such schemes, the solution of \eqref{eq:k0}
using a block substitution algorithm requires only $s$ linear solves of systems
of the form $ M - \delta ta_{ii}\mathcal{L}_i$. Unfortunately, DIRK schemes
suffer from order reduction, where the order of accuracy observed in practice on
stiff nonlinear PDEs or DAEs can be limited to $\approx \min\{ p, q+1\}$ or $q$,
respectively, for integration order $p$ and stage-order $q$
\cite{hairer96,kennedy16}. The stage-order of a DIRK method is at most one
(EDIRK methods, with one explicit stage, have a maximum stage order of two) and,
thus, even a 6th-order DIRK method may only yield first- or second-order
accuracy \cite{butcher00}. In contrast, IRK methods may have arbitrarily high
stage order and, thus, formally high-order accuracy on stiff, nonlinear
problems, and even index-2 DAEs. Although the focus of this paper is linear PDEs
without algebraic constraints, we want to highlight that the theory and
framework developed here is fundamental to a forthcoming paper on nonlinear PDEs
and DAEs. Furthermore, for less stiff problems, IRK methods can yield accuracy
as high as order $2s$ for an $s$-stage method, compared with a maximum of $s$ or
$s+1$ for SDIRK methods with reasonable stability properties \cite[Section
IV.6]{hairer96}.

One simplification for using IRK methods is to assume $\mathcal{L}_i =
\mathcal{L}_j$ for all $i,j$, in which case \eqref{eq:k0} can be expressed in
Kronecker product form,
%
\begin{align}\label{eq:kron1}
(I\otimes M - \delta t A_0\otimes \mathcal{L})\mathbf{k} & = \mathbf{f}.
\end{align}
%
Such an assumption is natural for linear problems with no time-dependent differential
components and, for the most part, covers the type of problems studied in this paper.
Many papers have considered the solution of \eqref{eq:kron1}, with Butcher
\cite{butcher76} and Bickart's \cite{bickart77} being some of the earliest works,
which develop ways to transform \eqref{eq:kron1} to a simpler form.\footnote{In Kronecker form \eqref{eq:kron1}, SIRK methods \cite{norsett1976runge} are also
relatively straightforward to solve using existing preconditioning techniques.
But, although SIRK method offer some advantages over DIRK methods, they still lack
the favorable stability and accuracy properties of IRK methods \cite{burrage82,orel91}.}
There, and in many of the works that followed, the goal was to minimize the cost of LU
decompositions used to solve \eqref{eq:kron1}, typically in the context of ODEs.

For large-scale simulation of PDEs, particularly on modern computing architectures,
LU decompositions (or other direct factorizations) are typically not feasible. In this
vein, a number of people have considered preconditioning techniques for \eqref{eq:kron1}
or approximations to \eqref{eq:kron1} on the nonlinear iteration level or time
discretization level. Various block preconditioning/approximation techniques
have been studied, primarily for parabolic problems
\cite{houwen97b,Houwen97c,nissen11,mardel07,staff06,hoffmann97,jay00}, and
multigrid methods for IRK and parabolic problems were developed in \cite{vanlent05}.
New ADI-type preconditioners for IRK methods were developed for parabolic problems
in \cite{chen14} with spectral radius shown to be $<1$ under reasonable assumptions,
and the method extended to the viscous wave equation in first-order form in
\cite{chen16}. More recently, block ILU preconditioners were successfully applied
to a transformed version of \eqref{eq:kron1} in \cite{pazner17} on more difficult
nonlinear compressible fluids problems.
A handful of works have also studied linear solvers for DG-in-time discretizations,
primarily for parabolic problems, including block preconditioning approaches
\cite{exh,8jp,27n}, and direct space-time multigrid methods
\cite{gander2016analysis}. In fact, some of the principles used in this paper
are similar to those used in \cite{exh} for space-time DG discretizations of
linear parabolic problems, and some of the theory derived therein is generalized
to non-parabolic/non-SPD operators in this paper.

Despite many papers considering the efficient solution of IRK/DG-in-time methods,
very little has been done in the development and analysis of preconditioning techniques
for non-parabolic problems/non-SPD spatial operators, particularly methods that are
amenable to combine with existing fast, parallel preconditioners. Addressing each
of these challenges for linear PDEs is the focus of this work.

% ------------------------------------------------------------------------------------- %
% ------------------------------------------------------------------------------------- %
\subsection{A preconditioning framework and stability}\label{sec:intro:stab}

Throughout the paper, we use the reformulation used in, for example,
\cite{pazner17}, where we can pull an $A_0\otimes I$ out of the
fully implicit system in \eqref{eq:k0}, yielding the equivalent problem
%
\begin{align}\label{eq:keq}
\left( A_0^{-1}\otimes M - \delta t \begin{bmatrix} \mathcal{L}_1  & \\ & \ddots \\ && \mathcal{L}_s\end{bmatrix}\right)
	(A_0\otimes I)	\begin{bmatrix} \mathbf{k}_1 \\ \vdots \\ \mathbf{k}_s \end{bmatrix}
& = \begin{bmatrix} \mathbf{f}_1 \\ \vdots \\ \mathbf{f}_s \end{bmatrix}.
\end{align}
%
The off-diagonal block coupling in \eqref{eq:keq} now consists of mass matrices
rather than differential operators, which makes the analysis and solution more
tractable.
The algorithms developed here depend on the eigenvalues of $A_0$ and
$A_0^{-1}$, leading to our first assumption.
%
\begin{assumption}\label{ass:eig}
Assume that all eigenvalues of $A_0$ (and equivalently $A_0^{-1})$ have positive real part.
\end{assumption}
%
Recall that if an IRK method is A-stable, irreducible, and $A_0$ is invertible
(which includes DIRK, Gauss, Radau IIA, and Lobatto IIIC methods, among others),
then \Cref{ass:eig} holds \cite{hairer96}; that is, this assumption is
straightforward to satisfy in practice.

Stability must be taken into consideration when applying ODE solvers within a
method-of-lines approach to numerical PDEs. The Dalhquist test problem extends
naturally to this setting, where we are interested in the stability of the
linearized operator $\mathcal{L}$, for the ODE(s)
$\mathbf{u}'(t) = \mathcal{L}\mathbf{u}$, with solution $e^{t\mathcal{L}}\mathbf{u}$.
A necessary condition for stability is that the eigenvalues of $\mathcal{L}$
lie within distance $\mathcal{O}(\delta t)$ of the region of stability for
the Runge-Kutta scheme of choice (e.g., see \cite{reddy92}). Here we are
interested in implicit schemes and, because most implicit Runge-Kutta schemes
used in practice are A- or L-stable, an effectively necessary condition for
stability is that the eigenvalues of $\mathcal{L}$ be nonpositive. For
normal operators, this requirement ends up being a necessary and sufficient
condition for stability.

For non-normal or non-diagonalizable operators, the analysis is more complicated.
One of the best known works on the subject is by Reddy and Trefethen \cite{reddy92},
where necessary and sufficient conditions for stability are derived as the
$\varepsilon$ pseudo-eigenvalues of $\mathcal{L}$ being within
$\mathcal{O}(\varepsilon) + \mathcal{O}(\delta t)$ of the stability region
as $\varepsilon,\delta t\to 0$. Here we relax this assumption to something
that is more tractable to work with by noting that the $\varepsilon$
pseudo-eigenvalues are contained within the field of values to
$\mathcal{O}(\varepsilon)$ \cite[Eq. (17.9)]{trefethen2005spectra},
where the field of values is defined as
%
\begin{align}\label{eq:fov}
W(\mathcal{L}) := \left\{ \langle \mathcal{L}\mathbf{x},\mathbf{x}\rangle \text{ : }
	\|\mathbf{x}\| = 1 \right\}.
\end{align}
%
This motivates the following assumption for the analysis done in this paper.
%
\begin{assumption}\label{ass:fov}
Let $\mathcal{L}$ be the linear spatial operator, and assume that $W(\mathcal{L}) \leq 0$.
\end{assumption}
%
It should be noted that the field of values has an additional connection
to stability. From \cite[Theorem 17.1]{trefethen2005spectra}, we have that
$\|e^{t\mathcal{L}}\|\leq 1$ for all $t\geq 0$ if and only if $W(\mathcal{L}) \leq 0$.
This is analogous to the ``strong stability'' discussed by Leveque
\cite[Chapter 9.5]{leveque2007finite}, as opposed to the weaker (but still
sufficient) condition $\|e^{t\mathcal{L}}\|\leq C$ for all $t\geq 0$ and
some constant $C$. In practice, \Cref{ass:fov} often holds when
simulating numerical PDEs, and in \Cref{sec:solve:prec}, it is proven that
\Cref{ass:eig} and \ref{ass:fov} provide sufficient conditions to guarantee
fast Krylov convergence of the proposed methods.

% ------------------------------------------------------------------------------------- %
% ------------------------------------------------------------------------------------- %
% ------------------------------------------------------------------------------------- %
\section{Fast parallel preconditioning}\label{sec:solve}

For ease of notation, let us scale both sides of \eqref{eq:keq} by a block
diagonal operator, with diagonal blocks $M^{-1}$, and let
%
\begin{equation*}
\widehat{\mathcal{L}}_i := \delta t M^{-1}\mathcal{L}_i,
\end{equation*}
%
for $i=1,...,s$. Now let $\alpha_{ij}$ denote the $ij$-element
of $A_0^{-1}$.\footnote{Note, there are
methods with one explicit stage followed by several fully implicit stages \cite{butcher00}.
In such cases, $A_0$ is not invertible, but the explicit stage can
be eliminated from the system (by doing an explicit time step). The remaining operator
can then be reformulated as in \eqref{eq:keq}.}
Then, solving \eqref{eq:keq} can be effectively reduced to inverting the operator
%
\begin{align}\nonumber
\mathcal{M}_s & := A_0^{-1}\otimes I - \begin{bmatrix} \widehat{\mathcal{L}}_1  & \\ & \ddots \\ && \widehat{\mathcal{L}}_s\end{bmatrix} \\
& = \begin{bmatrix} \alpha_{11}I - \widehat{\mathcal{L}}_1 & \alpha_{12}I & \cdots & \alpha_{1s}I \\
	\alpha_{21}I & \alpha_{22}I - \widehat{\mathcal{L}}_2 & \cdots & \alpha_{2s}I \\
	\vdots & \vdots & \ddots & \vdots \\ \alpha_{s1}I & \cdots & \cdots & \alpha_{ss}I - \widehat{\mathcal{L}}_s \end{bmatrix}.
	\label{eq:k1}
\end{align}
%
We proceed by deriving a closed form inverse of \eqref{eq:k1}, demonstrating
how the Runge-Kutta update in \eqref{eq:update} can then be performed directly
(without forming and saving each stage vector), and developing a preconditioning
strategy to apply this update using existing preconditioners.

% ------------------------------------------------------------------------------------- %
% ------------------------------------------------------------------------------------- %
\subsection{An inverse and update for commuting operators}\label{sec:solve:inv}

This section introduces a result similar to Bickart's \cite{bickart77},
but using a different framework and generalized to hold for commuting
operators. We consider $\mathcal{M}_s$ as a matrix over the commutative
ring of linear combinations of $\{I, \widehat{\mathcal{L}}\}$,
and the determinant and adjugate referred to in \Cref{lem:inv} are defined
over matrix-valued elements rather than scalars.

%
\begin{lemma}\label{lem:inv}
Let $\alpha_{ij}$ denote the $(i,j)$th entry of $A_0^{-1}$ and assume
$\{\widehat{\mathcal{L}}_i\}_{i=1}^s$ are commuting operators. Define $\mathcal{M}_s$
% \begin{align*}
% \mathcal{M}_s := \begin{bmatrix} \alpha_{11}I - \widehat{\mathcal{L}}_1 & \alpha_{12}I & ... & \alpha_{1s}I \\
% 	\alpha_{21}I & \alpha_{22}I - \widehat{\mathcal{L}}_2 & & \alpha_{2s}I \\
% 	\ddots & & \ddots & \vdots \\ \alpha_{s1}I & ... & \alpha_{s(s-1)}I & \alpha_{ss}I - \widehat{\mathcal{L}}_s \end{bmatrix},
% \end{align*}
as in \eqref{eq:k1},
let $\det(\mathcal{M}_s)$ be the determinant of $\mathcal{M}_s$,
and let $\adj(\mathcal{M}_s)$ be the adjugate of $\mathcal{M}_s$. Then, $\mathcal{M}_s$
is invertible if and only if $\det(\mathcal{M}_s)$ is invertible, and
\begin{align*}
\mathcal{M}_s^{-1} = \textnormal{diag}\left(\det(\mathcal{M}_s)^{-1}\right)
	\textnormal{adj}(\mathcal{M}_s).
\end{align*}
%
where ``diag'' indicates a block diagonal matrix, with diagonal blocks in this
case given by $\det(\mathcal{M}_s)^{-1}$.
Now, suppose $\widehat{\mathcal{L}}_i = \widehat{\mathcal{L}}_j$ for
all $i,j$, and let $P_s(x)$ be the characteristic polynomial of $A_0^{-1}$. Then,
\begin{align*}
\mathcal{M}_s^{-1} = \textnormal{diag}(P_s(\widehat{\mathcal{L}})^{-1})\textnormal{adj}(\mathcal{M}_s),
\end{align*}
\end{lemma}
\begin{proof}
Notice in \eqref{eq:k1} that if $\widehat{\mathcal{L}}_i$ and $\widehat{\mathcal{L}}_j$ commute for all $i,j$,
then $\mathcal{M}_s$ is a matrix over the commutative ring of linear combinations
of $I$ and $\{\widehat{\mathcal{L}}_i\}$. Let adj$(\mathcal{M}_s)$ denote the matrix adjugate. A
classical result in matrix analysis tells us that
%
\begin{align*}
\textnormal{adj}(\mathcal{M}_s)\mathcal{M}_s = \mathcal{M}_s\textnormal{adj}(\mathcal{M}_s)
	= \det(\mathcal{M}_s)I.
\end{align*}
\OK{The RHS should be $\textnormal{diag}(\det(\mathcal{M}_s))I$?}
%
Moreover, $\mathcal{M}_s$ is invertible if and only if the determinant of $\mathcal{M}_s$
is invertible, in which case $\mathcal{M}_s^{-1} := $ det$(\mathcal{M}_s)^{-1}$adj$(\mathcal{M}_s)$ 
\OK{This eq. should be $\mathcal{M}_s^{-1} = \textnormal{diag}(\det(\mathcal{M}_s)^{-1})\textnormal{adj}(\mathcal{M}_s)$?}
\cite[Theorem 2.19 \& Corollary 2.21]{brown1993matrices}.
For the case of time-independent operators ($\widehat{\mathcal{L}}_i=\widehat{\mathcal{L}}_j$), notice that
$\mathcal{M}_s$ takes the form $A_0^{-1} - \widehat{\mathcal{L}}I$ over the commutative ring defined
above. Analogous to a scalar matrix, the determinant of $A_0^{-1} - \widehat{\mathcal{L}}I$ is the
characteristic polynomial of $A_0^{-1}$ evaluated at $\widehat{\mathcal{L}}$.
\end{proof}
%

Returning to \eqref{eq:keq}, we can express the solution for the set of all
stage vectors ${\mathbf{k}} = [\mathbf{k}_1; ...; \mathbf{k}_s]$ as
%
\begin{align*}
\mathbf{k} &:= \det(\mathcal{M}_s)^{-1}
	(A_0^{-1}\otimes I)\textnormal{adj}(\mathcal{M}_s)\mathbf{f},
\end{align*}
\OK{This eq. should have $\textnormal{diag}(\det(\mathcal{M}_s)^{-1})$?}
%
where $\mathbf{f} = [\mathbf{f}_1; ...; \mathbf{f}_s]$ (note that
<<<<<<< HEAD
$A_0\otimes I$ commutes with $\det(\mathcal{M}_s)^{-1}$ 
\OK{Then this should be ``note that
$A_0\otimes I$ commutes with $\textnormal{diag}(\det(\mathcal{M}_s)^{-1})$''}
). Excusing the slight
abuse in notation, let $\det(\mathcal{M}_s)^{-1}$ now denote just the diagonal
block (rather than a block-diagonal matrix). 
\OK{This will no longer be an abuse of notation.} 
The Runge-Kutta update is then given by
=======
$A_0\otimes I$ commutes with $\det(\mathcal{M}_s)^{-1}$). Excusing the slight
abuse of notation, let $\det(\mathcal{M}_s)^{-1}$ now denote just the diagonal
block (rather than a block-diagonal matrix). The Runge-Kutta update is then given by
>>>>>>> 67fab446
%
\begin{align}\nonumber
\mathbf{u}_{n+1} & = \mathbf{u}_n + \delta t\sum_{i=1}^s b_i{\mathbf{k}}_i \\
& = \mathbf{u}_n + \delta t\det(\mathcal{M}_s)^{-1}
	(\mathbf{b}_0^TA_0^{-1}\otimes I)\textnormal{adj}(\mathcal{M}_s)\mathbf{f}.\label{eq:update2}
\end{align}
%

\begin{remark}[Implementation \& complexity]
The adjugate consists of linear combinations of $I$ and $\widehat{\mathcal{L}}$, and an
analytical form can be derived for an arbitrary $s\times s$ matrix, where
$s\sim\mathcal{O}(1)$.
% Computing this operator analytically is easiest using a computer algebra program
% such as Mathematica.
Applying its action requires a set of vector summations
and matrix-vector multiplications. In particular, the diagonal elements of
$\textnormal{adj}(\mathcal{M}_s)$ are monic polynomials in $\widehat{\mathcal{L}}$ of
degree $s-1$ (or linear combinations of comparable degree if
$\widehat{\mathcal{L}}_i\neq\widehat{\mathcal{L}}_j$)
and off-diagonal terms are polynomials in $\widehat{\mathcal{L}}$ of degree $s-2$.

Returning to \eqref{eq:update2}, we consider two cases. First, if a given Runge-Kutta
scheme is stiffly accurate (for example, Radau IIA methods),
then $\mathbf{b}_0^TA_0^{-1} = [0,...,0,1]$. This yields
the nice simplification that computing the update in \eqref{eq:update2} only requires
applying the last row of $\textnormal{adj}(\mathcal{M}_s)$ to $\mathbf{f}$ (in a
dot-product sense) and applying $\det(\mathcal{M}_s)^{-1}$ to the result. From
the discussion above regarding the adjugate structure, applying the last row of
$\textnormal{adj}(\mathcal{M}_s)$ requires $(s-2)(s-1) + (s-1) = (s-1)^2$ matrix-vector
multiplications. Because this only happens once, followed by the linear solve(s),
these multiplications are typically of relatively marginal cost.

In the more general case of non-stiffly accurate methods (for example, Gauss
methods), one can obtain an analytical form for $(\mathbf{b}_0^TA_0^{-1}\otimes
I)\textnormal{adj}(\mathcal{M}_s)$. Each element in this block $1\times s$
matrix consists of polynomials in $\widehat{\mathcal{L}}$ of degree $s-1$
(although typically not monic). Compared with stiffly accurate schemes, this now
requires $(s-1)s$ matrix-vector multiplications, which is $s-1$ more than for
stiffly accurate schemes, but still typically of marginal overall computational
cost.
\end{remark}

% ------------------------------------------------------------------------------------- %
% ------------------------------------------------------------------------------------- %
\subsection{Preconditioning by conjugate pairs}\label{sec:solve:prec}

Following the discussion and algorithm developed in \Cref{sec:solve:inv}, the key
outstanding point is inverting $\det(\mathcal{M}_s)^{-1}$. Moving forward, we
restrict our attention to the case $\widehat{\mathcal{L}}_i = \widehat{\mathcal{L}}_j$ for all $i,j$,
in which case we have a simple closed form for $\det(\mathcal{M}_s)^{-1} =
P_s(\widehat{\mathcal{L}})^{-1}$, where $P_s(x)$ is the characteristic polynomial
of $A_0^{-1}$ (see \Cref{lem:inv}).

In contrast to much of the early work on solving IRK systems, where LU factorizations
were the dominant cost and system sizes relatively small, explicitly forming and inverting
$P_s(\widehat{\mathcal{L}})$ for numerical PDEs is typically not a viable option in high-performance
simulation on modern computing architectures. Instead, by computing the eigenvalues
$\{\lambda_i\}$ of $A_0^{-1}$, we can express $P_s(\widehat{\mathcal{L}})$ in a factored form,
%
\begin{align}\label{eq:fac}
P_s(\widehat{\mathcal{L}}) = \prod_{i=1}^s (\lambda_i I - \widehat{\mathcal{L}}),
\end{align}
%
and its inverse can then be computed by successive applications of
$(\lambda_iI - \widehat{\mathcal{L}})^{-1}$,
for $i=1,...,s$. Unfortunately, eigenvalues of $A_0$ and $A_0^{-1}$ are often
complex, and for real-valued matrices this makes the inverse of individual factors
$(\lambda_iI - \widehat{\mathcal{L}})^{-1}$ more difficult and often impractical
with standard preconditioners and existing software. Moving forward, let
$\lambda := \eta \pm \mathrm{i}\beta$ denote an eigenvalue of $A_0^{-1}$ 
\OK{This  is technically 2 eigenvalues of $A_0^{-1}$. I think it's OK to just introduce an eigenvalue as $\lambda := \eta + \mathrm{i}\beta$?}
,
for $\eta, \beta \in \mathbb{R}$, with $\beta \geq 0$ and $\eta > 0$ under \Cref{ass:eig}.

Here, we combine conjugate eigenvalues into quadratic polynomials
that we must precondition, which take the form 
\OK{The imaginary unit ``$i$'' you use below (and in the rest of the paper) is different to the ``$\mathrm{i}$'' you  use above for $\lambda$.}
%
\begin{align}\label{eq:imag1}
\begin{split}
\mathcal{Q}_\eta :&= ((\eta + i\beta)I - \widehat{\mathcal{L}})((\eta - i\beta)I - \widehat{\mathcal{L}}) \\
& = (\eta^2+\beta^2)I - 2\eta \widehat{\mathcal{L}} + \widehat{\mathcal{L}}^2
= (\eta I - \widehat{\mathcal{L}})^2 + \beta^2I.
\end{split}
\end{align}
%
In practice, we typically do not want to directly form or precondition a quadratic
operator like \eqref{eq:imag1}, due to (i) the overhead cost of large parallel matrix
multiplication, and (ii) the fact that many fast parallel methods such as multigrid are not well-suited for solving a polynomial in $\widehat{\mathcal{L}}$. The point of \eqref{eq:imag1}
is that by considering conjugate pairs of eigenvalues, the resulting operator is real-valued.
Here we propose preconditioning \eqref{eq:imag1} with the inverse of a
real-valued quadratic polynomial, $(\gamma I - \widehat{\mathcal{L}})^2$, for
$\gamma \in\mathbb{R}^+$.

% ------------------------------------------------------------------------------------- %
\subsubsection{A first preconditioning}\label{sec:solve:prec:eta}

A natural starting point is preconditioning \eqref{eq:imag1} with the inverse of
the real-valued part of the operator, $(\eta I - \widehat{\mathcal{L}})^2$,
dropping the $+ \beta^2 I$ term, which can be applied as two successive inverses
of $(\eta I - \widehat{\mathcal{L}})$. Expanding, the preconditioned operator
then takes the form
%
\begin{align}\nonumber
\mathcal{P}_\eta & := (\eta I - \widehat{\mathcal{L}})^{-2}\left[(\eta^2+\beta^2)I - 2\eta \widehat{\mathcal{L}} + \widehat{\mathcal{L}}^2\right] \\
&\hspace{5ex} = I + \beta^2(\eta I - \widehat{\mathcal{L}})^{-2}
= I + \frac{\beta^2}{\eta^2}\left(I - \tfrac{1}{\eta}\widehat{\mathcal{L}}\right)^{-2}.\label{eq:prec1}
\end{align}
%

For $\eta > \beta$ and under the assumptions introduced in \Cref{sec:intro:stab},
the preconditioned operator in \eqref{eq:prec1} has a well bounded field-of-values,
which can be directly translated into guaranteed GMRES convergence bounds
(\Cref{cor:gmres}).

%
\begin{theorem}[Preconditioned field of values]\label{th:fov}
Suppose Assumptions \ref{ass:eig} and \ref{ass:fov} hold, that is, $\eta > 0$
and $W(\widehat{\mathcal{L}}) \leq 0$, where $W(\widehat{\mathcal{L}})$ is defined by \eqref{eq:fov}.
Let $\mathcal{P}_\eta$ denote the
preconditioned operator, where $((\eta + i\beta)I -
\widehat{\mathcal{L}})((\eta - i\beta)I - \widehat{\mathcal{L}})$ is
preconditioned with $(\eta I - \widehat{\mathcal{L}})^{-2}$. Then
$W(\mathcal{P}_\eta)$ is contained in a circle of radius
$\tfrac{\beta^2}{\eta^2}$ centered at 1.
\end{theorem}
\begin{proof}
For operator $B$, define the symmetric/skew-symmetric splitting
$B = B_s + B_k$, where $B_s := (B+B^T)/2$ and $B_k := (B - B^T)/2$, and
the numerical radius as $r(B) = \sup \{ |\lambda| : \lambda \in W(B) \}$. Recall
the following properties of $W(B)$ \cite{gustafson1997numerical,mees1979domains}:
%
\begin{enumerate}
	\item $W(I + B) = 1 + W(B)$.

	\item $B_s \leq 0$ in the symmetric negative semi-definite sense
	if and only if $W(B) \leq 0$.

	\item $r(B) \leq \|B\|_2$.

\end{enumerate}
%
Appealing to \eqref{eq:prec1} and property (1), $W(\mathcal{P}_\eta)
= 1 + \tfrac{\beta^2}{\eta^2}W(E)$, for error term
$E := (I - \tfrac{1}{\eta}\widehat{\mathcal{L}})^{-2}$
and real-valued constant $\beta^2/\eta^2 > 0$.
Now, note that by assumption $W(\widehat{\mathcal{L}}) \leq 0$, and property (2)
yields $(\widehat{\mathcal{L}}+\widehat{\mathcal{L}}^T)/2 \leq 0$. Then,
%
\begin{align}\label{eq:norm1}
\frac{\left\langle (I - \tfrac{1}{\eta}\widehat{\mathcal{L}})\mathbf{x},(I - \tfrac{1}{\eta}\widehat{\mathcal{L}})\mathbf{x}\right\rangle}
	{\langle\mathbf{x},\mathbf{x}\rangle}
& = 1 - \frac{\langle (\widehat{\mathcal{L}} + \widehat{\mathcal{L}}^T )
	\mathbf{x},\mathbf{x}\rangle}{\eta \langle\mathbf{x},\mathbf{x}\rangle} +
	\frac{\langle \tfrac{1}{\eta^2}\widehat{\mathcal{L}}^T\widehat{\mathcal{L}}\mathbf{x},
	\mathbf{x}\rangle}{\langle\mathbf{x},\mathbf{x}\rangle}
\geq 1
\end{align}
%
for all $\mathbf{x}\neq\mathbf{0}$. Then,
%
\begin{align*}
\|(I - \tfrac{1}{\eta}\widehat{\mathcal{L}})^{-2}\| \leq \|(I - \tfrac{1}{\eta}\widehat{\mathcal{L}})^{-1}\|^2
& = \sup_{\mathbf{x}\neq\mathbf{0}}
	\frac{\left\langle (I - \tfrac{1}{\eta}\widehat{\mathcal{L}})^{-1}\mathbf{x},
	(I - \tfrac{1}{\eta}\widehat{\mathcal{L}})^{-1}\mathbf{x}\right\rangle}
	{\langle\mathbf{x},\mathbf{x}\rangle} \\
&\hspace{-10ex}= \sup_{\mathbf{y}\neq\mathbf{0}}
	\frac{\langle\mathbf{y},\mathbf{y}\rangle}{\left\langle (I - \tfrac{1}{\eta}\widehat{\mathcal{L}})\mathbf{y},
	(I - \tfrac{1}{\eta}\widehat{\mathcal{L}})\mathbf{y}\right\rangle}
\leq 1.
\end{align*}
%
By property (3), this yields a bound on the numerical radius
$r(E) = r((I - \tfrac{1}{\eta}\widehat{\mathcal{L}})^{-2})
\leq \|(I - \tfrac{1}{\eta}\widehat{\mathcal{L}})^{-2}\|\leq 1$. It follows that
the field $W(E)$ is contained in a unit circle in the complex plane,
which completes the proof.
\end{proof}
%

%
\begin{corollary}[GMRES convergence bounds]\label{cor:gmres}
Let $\pi_k$ denote the set of polynomials $p$ of degree $k$ such that $p(0) = 1$,
and let $\beta < \eta$. Then the ideal GMRES bound (an upper bound in operator
norm of worst-case convergence) on convergence after $k$ iterations
applied to the preconditioned operator $\mathcal{P}_\eta$ \eqref{eq:prec1}
is bounded by
\begin{align*}
\min_{p\in\pi_k} \|p(\mathcal{P}_\eta)\| \leq 2\left(\frac{\beta^2}{\eta^2}\right)^k.
\end{align*}
\end{corollary}
\begin{proof}
For operator $B$, let $\nu(B)$ denote the distance of $W(B)$ from the origin and define
$\cos(\zeta) := \nu(B) / r(B)$. In \cite{liesen2012field}, convergence
estimates are derived for GMRES based on the field of values. Combining Equations (3.6)
and (3.9) in \cite{liesen2012field} yields a worst-case convergence bound for GMRES
applied to operator $B$ as
%
\begin{align}\label{eq:gmres}
\min_{p\in\pi_k} \|p(B)\| \leq 2\left(\frac{1-\cos\zeta}{1+\cos\zeta}\right)^k.
\end{align}
%
From \Cref{th:fov}, we have $\nu(\mathcal{P}_\eta) \geq 1-\beta^2/\eta^2$ and
$r(\mathcal{P}_\eta) \leq 1+\beta^2/\eta^2$. Plugging into
\eqref{eq:gmres} completes the proof.
\end{proof}
%

Making the additional assumption that
$W((I - \tfrac{1}{\eta}\widehat{\mathcal{L}})^2) \geq 0$
(or a stronger assumption that $W(\widehat{\mathcal{L}}^2) \geq 0$),
\Cref{th:fov} can be extended to bound $W(\mathcal{P}_\eta)$
in the \textit{positive} half circle of radius $\beta^2/\eta^2$, centered at 1. Then,
$\nu(\mathcal{P}_\eta)\geq 1$ and $r(\mathcal{P}_\eta) \leq 1+\beta^2/\eta^2$,
and GMRES bounds can be derived as in \Cref{cor:gmres}, independent of $\beta$
and $\eta$, as
%
\begin{align}\label{eq:gmres2}
\min_{p\in\pi_k} \|p(\mathcal{P}_\eta)\| \leq 2\left(\frac{\beta^2/\eta^2}
	{2 + \beta^2/\eta^2}\right)^k.
\end{align}
%
Such an assumption is tricky to quantify because there is no necessary relationship
between $W(A)$ and $W(A^2)$ for operator $A$. Roughly,
$W(\widehat{\mathcal{L}}^2)\geq 0$ would correspond to parabolic-type
operators, where eigenvalues have larger real than imaginary components.
In any case, notice that even there, the field-of-values and GMRES convergence
estimates \eqref{eq:gmres2} depend on the ratio $\beta^2/\eta^2$. For
$\eta < \beta$, we expect to see nice convergence, but are likely to see degradation
for $\beta > \eta$. The following section derives a better constant $\gamma$
that yields good conditioning regardless of $W(\widehat{\mathcal{L}}^2)$,
and with weaker dependence on $\eta$ and $\beta$.

% ------------------------------------------------------------------------------------- %
\subsubsection{A better choice of $\gamma$}\label{sec:solve:prec:gamma}

Consider a similar preconditioner as in
\Cref{sec:solve:inv}, but with preconditioning constant $\gamma \mapsto
(\gamma I - \widehat{\mathcal{L}})^{-2}$. The resulting preconditioned
operator takes the form
%
\begin{align}\nonumber
\mathcal{P}_\gamma & =
(\gamma I - \widehat{\mathcal{L}})^{-2}\Big[(nI - \widehat{\mathcal{L}})^2 + \beta^2 I\Big] \\ \nonumber
& = (\gamma I - \widehat{\mathcal{L}})^{-2}\Big[((\eta-\gamma)I + (\gamma I - \widehat{\mathcal{L}}))^2 + \beta^2 I\Big] \\
% & = (\gamma I - \widehat{\mathcal{L}})^{-2}\Big[(\gamma-\eta)^2I - 2(\gamma-\eta)(\gamma I - \widehat{\mathcal{L}}) +
% 	(\gamma I - \widehat{\mathcal{L}})^2 + \beta^2 I\Big] \nonumber\\
% & = I - 2(\gamma-\eta)(\gamma I - \widehat{\mathcal{L}})^{-1} + (\beta^2 + (\gamma-\eta)^2)(\gamma I -
% 	\widehat{\mathcal{L}})^{-2} \nonumber\\
& = I - 2\frac{\gamma-\eta}{\gamma}\left(I - \tfrac{1}{\gamma}\widehat{\mathcal{L}}\right)^{-1} +
	\frac{\beta^2 + (\gamma-\eta)^2}{\gamma^2}
	\left(I - \tfrac{1}{\gamma}\widehat{\mathcal{L}}\right)^{-2}.\label{eq:prec_k}
\end{align}
%
Note that in \eqref{eq:prec_k} we have a quadratic polynomial in
$(I - \tfrac{1}{\gamma}\widehat{\mathcal{L}})^{-1}$. Although this provides
nice structure, the field of values analysis applied in \Cref{sec:solve:inv}
becomes much more complicated because there is no necessary relationship between
$\langle A\mathbf{x},\mathbf{x}\rangle$ and
$\langle A^2\mathbf{x},\mathbf{x}\rangle$ for general operators $A$. Thus, here
we take a different approach, analyzing the condition number of the preconditioned
operator, $\mathcal{P}_\gamma$, similar to as done for SPD matrices in \cite{exh}.

% %
% Under the additional assumption of $\widehat{\mathcal{L}}^2 \geq 0$, $\gamma = \eta$
% yields bounds
% %
% \begin{align*}
% \textnormal{cond}(\mathcal{P}_{\gamma_*}) \leq 1 + \frac{\beta^2}{\eta^2}.
% \end{align*}
% %

\begin{theorem}[Conditioning of preconditioned operator]\label{th:cond}
Suppose Assumptions \ref{ass:eig} and \ref{ass:fov} hold, that is, $\eta > 0$
and $W(\widehat{\mathcal{L}}) \leq 0$ \eqref{eq:fov}. Let $\mathcal{P}_\gamma$ denote
the preconditioned operator, where $((\eta + i\beta)I -
<<<<<<< HEAD
\widehat{\mathcal{L}})((\eta - i\beta)I - \widehat{\mathcal{L}})$ is
preconditioned with $(\gamma I - \widehat{\mathcal{L}})^{-2}$.
Define $\gamma_* = \sqrt{\eta^2+\beta^2}$ and let $\gamma = \gamma_*$. Then
=======
\widehat{\widehat{\mathcal{L}}})((\eta - i\beta)I - \widehat{\widehat{\mathcal{L}}})$ is
preconditioned with $(\gamma I - \widehat{\widehat{\mathcal{L}}})^{-2}$.
Define $\gamma_*$ by
\begin{equation}
	\label{eq:gam_opt}
	\gamma_* = \sqrt{\eta^2+\beta^2}
\end{equation}
and let $\gamma = \gamma_*$. Then
>>>>>>> 67fab446
%
\begin{align}\label{eq:gammastar}
\textnormal{cond}(\mathcal{P}_{\gamma_*}) <
	3\sqrt{1+\frac{\beta^2}{\eta^2}} - 2.
\end{align}

Assume additionally that $W(\widehat{\mathcal{L}}^2) \geq 0$. Then for
$\eta \leq \gamma \leq \gamma_*$
\begin{align}\label{eq:cond_gen}
\textnormal{cond}(\mathcal{P}_\gamma) < \frac{\gamma}{\eta}
	\left(1 + \frac{\beta^2 + (\gamma-\eta)^2}{\gamma^2}\right).
\end{align}
\end{theorem}
\begin{proof}
Recall for matrix $A$, cond$(A) = \|A\|\|A^{-1}\|$.
First, consider bounding $\|\mathcal{P}_\gamma\|$ for $\gamma \geq \eta$.
From the proof of \Cref{th:fov}, we have
$\|(I - \tfrac{1}{\gamma}\widehat{\mathcal{L}})^{-1}\|\leq 1$, and observe
%
\begin{align}\nonumber
\|\mathcal{P}_\gamma\| & = \left\| I - 2\frac{\gamma-\eta}
	{\gamma}\left(I - \tfrac{1}{\gamma}\widehat{\mathcal{L}}\right)^{-1} +
		\frac{\beta^2 + (\gamma-\eta)^2}{\gamma^2}
		\left(I - \tfrac{1}{\gamma}\widehat{\mathcal{L}}\right)^{-2} \right\| \\
% & \leq \left\| I - 2\frac{\gamma-\eta}
% 	{\gamma}\left(I - \tfrac{1}{\gamma}\widehat{\mathcal{L}}\right)^{-1}\right\| +
% 		\frac{\beta^2 + (\gamma-\eta)^2}{\gamma^2}\left\|
% 		\left(I - \tfrac{1}{\gamma}\widehat{\mathcal{L}}\right)^{-2} \right\| \\
& \leq \left\| I - 2\frac{\gamma-\eta}
	{\gamma}\left(I - \tfrac{1}{\gamma}\widehat{\mathcal{L}}\right)^{-1}\right\| +
		\frac{\beta^2 + (\gamma-\eta)^2}{\gamma^2}\left\|
		\left(I - \tfrac{1}{\gamma}\widehat{\mathcal{L}}\right)^{-1} \right\|^2 \nonumber \\
& \leq \left\| I - 2\frac{\gamma-\eta}
	{\gamma}\left(I - \tfrac{1}{\gamma}\widehat{\mathcal{L}}\right)^{-1}\right\| +
		\frac{\beta^2 + (\gamma-\eta)^2}{\gamma^2}. \label{eq:P0}
\end{align}
%
For the first term, note that maximizing over $\mathbf{v}\in\mathbb{R}^n$ and
letting $\mathbf{v} := (I - \tfrac{1}{\gamma}\widehat{\mathcal{L}})\mathbf{w}$,
%
{\small
\begin{align*}
\left\| I - 2\tfrac{\gamma-\eta}
	{\gamma}(I - \tfrac{1}{\gamma}\widehat{\mathcal{L}})^{-1}\right\|^2
		& = \sup_{\mathbf{v}\neq\mathbf{0}} \frac{\left\| [I - 2\frac{\gamma-\eta}
	{\gamma}(I - \tfrac{1}{\gamma}\widehat{\mathcal{L}})^{-1}]\mathbf{v}\right\|^2}{\|\mathbf{v}\|^2}
= \sup_{\mathbf{w}\neq\mathbf{0}} \frac{\left\| (I - \tfrac{1}{\gamma}\widehat{\mathcal{L}} -
		2\frac{\gamma-\eta}{\gamma}I )\mathbf{w}\right\|^2}{\|(I - \tfrac{1}{\gamma}\widehat{\mathcal{L}})
		\mathbf{w}\|^2} \\
% & = \sup_{\mathbf{w}\neq\mathbf{0}} \frac{\left\|[(1 - 2\frac{\gamma-\eta}{\gamma})
% 	I - \tfrac{1}{\gamma}\widehat{\mathcal{L}}]\mathbf{w}\right\|^2}{\|(I - \tfrac{1}{\gamma}\widehat{\mathcal{L}})
% 		\mathbf{w}\|^2} \\
&\hspace{-5ex} = \sup_{\mathbf{w}\neq\mathbf{0}} \frac{|1 - 2\tfrac{\gamma-\eta}{\gamma}|^2\|\mathbf{w}\|^2
	- \tfrac{1}{\gamma}(1 - 2\tfrac{\gamma-\eta}{\gamma})\langle (\widehat{\mathcal{L}} + \widehat{\mathcal{L}}^T)
		\mathbf{w},\mathbf{w}\rangle + \tfrac{1}{\gamma}^2\|\widehat{\mathcal{L}}\mathbf{w}\|^2}
	{\|\mathbf{w}\|^2 - \tfrac{1}{\gamma}\langle (\widehat{\mathcal{L}} + \widehat{\mathcal{L}}^T)
		\mathbf{w},\mathbf{w}\rangle + \tfrac{1}{\gamma}^2\|\widehat{\mathcal{L}}\mathbf{w}\|^2}.
\end{align*}
}
%
Note that by assumption, $\gamma \geq \eta > 0$, which implies
$0 \leq 2\tfrac{\gamma-\eta}{\gamma}  < 2$, and
$|1 - 2\tfrac{\gamma-\eta}{\gamma}| < 1$. In addition, we assume $W(\widehat{\mathcal{L}})\leq 0$,
which implies $\langle (\widehat{\mathcal{L}}+\widehat{\mathcal{L}}^T)\mathbf{w},\mathbf{w}\rangle \leq 0$
(see \Cref{th:fov}), and
$2\tfrac{\gamma-\eta}{\gamma^2} \geq 0$, which implies the term
$2\tfrac{\gamma-\eta}{\gamma^2}\langle (\widehat{\mathcal{L}}+\widehat{\mathcal{L}}^T)
	\mathbf{w},\mathbf{w}\rangle\leq 0$. Appealing to these two inequalities,
%
\begin{align} \label{eq:P1}
\left\| I - 2\tfrac{\gamma-\eta}
	{\gamma}(I - \tfrac{1}{\gamma}\widehat{\mathcal{L}})^{-1}\right\|^2
& < \sup_{\mathbf{w}\neq\mathbf{0}} \frac{\|\mathbf{w}\|^2
	- \tfrac{1}{\gamma}\langle (\widehat{\mathcal{L}} + \widehat{\mathcal{L}}^T)
		\mathbf{w},\mathbf{w}\rangle + \tfrac{1}{\gamma}^2\|\widehat{\mathcal{L}}\mathbf{w}\|^2}
	{\|\mathbf{w}\|^2 - \tfrac{1}{\gamma}\langle (\widehat{\mathcal{L}} + \widehat{\mathcal{L}}^T)
		\mathbf{w},\mathbf{w}\rangle + \tfrac{1}{\gamma}^2\|\widehat{\mathcal{L}}\mathbf{w}\|^2}
= 1.
\end{align}
%
Combining \eqref{eq:P0} and \eqref{eq:P1} yields
%
\begin{align}\label{eq:Pgamma}
\|\mathcal{P}_\gamma\| < 1 + \frac{\beta^2 + (\gamma-\eta)^2}{\gamma^2}.
\end{align}
\OK{But \eqref{eq:P1} says $\left\| I - 2\tfrac{\gamma-\eta}
	{\gamma}(I - \tfrac{1}{\gamma}\widehat{\mathcal{L}})^{-1}\right\|^2 < 1$, so shouldn't sticking this into \eqref{eq:P0} result in a ``$<$'' rather than a ``$\leq$'' for $\|\mathcal{P}_\gamma\|$ in  \eqref{eq:Pgamma}?}

Now consider bounding $\|\mathcal{P}_\gamma^{-1}\|$ from above. Let $s_{\max}(A)$
and $s_{\min}(A)$ denote the maximum and minimum singular value of matrix $A$,
respectively, and recall
%
\begin{align*}
\|\mathcal{P}_\gamma^{-1}\| = s_{\max}(\mathcal{P}_\gamma^{-1})
	& = \frac{1}{s_{\min}(\mathcal{P}_\gamma)}, \hspace{5ex}\textnormal{where}\hspace{2ex}
s_{\min}(\mathcal{P}_\gamma) =
	\min_{\mathbf{v}\neq\mathbf{0}} \frac{\|\mathcal{P}_\gamma\mathbf{v}\|}{\|\mathbf{v}\|}.
\end{align*}
%
Thus, consider the minimum singular value of $P_\gamma$. Letting $\mathbf{v} :=
(I - \tfrac{1}{\gamma}\widehat{\mathcal{L}})^{2}\mathbf{w}$,
%
\begin{align}\nonumber
s_{\min}(\mathcal{P}_\gamma)^2 & = \min_{\mathbf{v}\neq\mathbf{0}}
	\frac{\left\| \left[I - 2\frac{\gamma-\eta}{\gamma}(I - \tfrac{1}{\gamma}
		\widehat{\mathcal{L}})^{-1} + \frac{\beta^2 + (\gamma-\eta)^2}{\gamma^2}
		(I - \tfrac{1}{\gamma}\widehat{\mathcal{L}})^{-2}\right]\mathbf{v} \right\|^2}
	{\|\mathbf{v}\|^2} \\
& = \min_{\mathbf{v}\neq\mathbf{0}}
	\frac{\left\| \left[(I - \tfrac{1}{\gamma}\widehat{\mathcal{L}})^{2} - 2\frac{\gamma-\eta}{\gamma}
		(I - \tfrac{1}{\gamma} \widehat{\mathcal{L}}) + \frac{\beta^2 + (\gamma-\eta)^2}{\gamma^2} I
		\right]\mathbf{w} \right\|^2}
	{\|(I - \tfrac{1}{\gamma}\widehat{\mathcal{L}})^{2}\mathbf{w}\|^2} \nonumber\\
& = \min_{\mathbf{v}\neq\mathbf{0}}
	\frac{\left\| \left[(I - \tfrac{1}{\gamma}\widehat{\mathcal{L}})^{2} +
		\tfrac{\eta^2+\beta^2-\gamma^2}{\gamma^2} I + 2\frac{\gamma-\eta}{\gamma^2}
		\widehat{\mathcal{L}}) \right]\mathbf{w} \right\|^2}
	{\|(I - \tfrac{1}{\gamma}\widehat{\mathcal{L}})^{2}\mathbf{w}\|^2}.\label{eq:smin0}
\end{align}
\OK{These last two equations should min over w not v?}
%

For ease of notation, define
%
\begin{align*}
c_I & := \tfrac{\eta^2+\beta^2-\gamma^2}{\gamma^2} , \hspace{5ex}
c_{\widehat{\mathcal{L}}} := 2\frac{\gamma-\eta}{\gamma^2},
\end{align*}
%
noting that for $\eta\leq\gamma\leq\sqrt{\eta^2+\beta^2}$, $c_I,c_{\widehat{\mathcal{L}}} \geq 0$.
Now, collect like terms in \eqref{eq:smin0} and expand the norm to yield
%
\begin{align}\nonumber
s_{\min}(\mathcal{P}_\gamma)^2
& = \min_{\mathbf{w}\neq\mathbf{0}}
	\frac{\left\| \left[(1+c_I)I - (\tfrac{2}{\gamma}-c_{\widehat{\mathcal{L}}})\widehat{\mathcal{L}} +
		\tfrac{1}{\gamma^2}\widehat{\mathcal{L}}^2\right]\mathbf{w} \right\|^2}
	{\left\|\left(I - \tfrac{2}{\gamma}\widehat{\mathcal{L}} +
		\tfrac{1}{\gamma^2}\widehat{\mathcal{L}}^2\right)\mathbf{w} \right\|^2} \\
& =  \min_{\mathbf{w}\neq\mathbf{0}}
	\frac{\|(1+c_I)\mathbf{w}+\tfrac{1}{\gamma^2}\widehat{\mathcal{L}}^2\mathbf{w}\|^2 +
		(\tfrac{2}{\gamma}-c_{\widehat{\mathcal{L}}})^2\|\widehat{\mathcal{L}}\mathbf{w}\|^2}
	{\|\mathbf{w}+\tfrac{1}{\gamma^2}\widehat{\mathcal{L}}^2\mathbf{w}\|^2 +
		\tfrac{4}{\gamma^2}\|\widehat{\mathcal{L}}\mathbf{w}\|^2 -
		\tfrac{4}{\gamma}\langle\widehat{\mathcal{L}}\mathbf{w},\mathbf{w}\rangle -
		\tfrac{4}{\gamma^3}\langle\widehat{\mathcal{L}}(\widehat{\mathcal{L}}\mathbf{w}),\widehat{\mathcal{L}}\mathbf{w}\rangle} + ... \nonumber\\
& \hspace{10ex} \frac{-2(1+c_I)(\tfrac{2}{\gamma}-c_{\widehat{\mathcal{L}}})
	\langle\widehat{\mathcal{L}}\mathbf{w},\mathbf{w}\rangle -
		2\tfrac{2-\gamma c_{\widehat{\mathcal{L}}}}{\gamma^3}
		\langle\widehat{\mathcal{L}}(\widehat{\mathcal{L}}\mathbf{w}),
			\widehat{\mathcal{L}}\mathbf{w}\rangle}
	{\|\mathbf{w}+\tfrac{1}{\gamma^2}\widehat{\mathcal{L}}^2\mathbf{w}\|^2 +
		\tfrac{4}{\gamma^2}\|\widehat{\mathcal{L}}\mathbf{w}\|^2 -
		\tfrac{4}{\gamma}\langle\widehat{\mathcal{L}}\mathbf{w},\mathbf{w}\rangle -
		\tfrac{4}{\gamma^3}\langle\widehat{\mathcal{L}}(\widehat{\mathcal{L}}\mathbf{w}),\widehat{\mathcal{L}}\mathbf{w}\rangle}.\label{eq:smin_ex}
\end{align}
%
By assumption on $W(\widehat{\mathcal{L}})\leq 0$ and $\eta\leq\gamma\leq\sqrt{\eta^2+\beta^2}$,
all terms in the numerator and denominator are non-negative (note, $\mathbf{w}$ and
$\tfrac{1}{\gamma^2}\widehat{\mathcal{L}}^2\mathbf{w}$ were kept together in norm to avoid
<<<<<<< HEAD
the difficulties that arise in analyzing $\langle\widehat{\mathcal{L}}^2\mathbf{w},\mathbf{w}\rangle$). For numerator $\mathcal{N}$ and denominator $\mathcal{D}$, if $\widehat{K}\mathcal{N}
\geq \mathcal{D}$, then $\mathcal{N}/\mathcal{D} \geq 1 / \widehat{K}$. 
\OK{This step assumes that ${\cal D} \neq 0$, but this is not necessarily true since some of the terms are only non-negative rather than positive? Does this matter?} 
For 
=======
the difficulties that arise in analyzing $\langle\widehat{\mathcal{L}}^2\mathbf{w},\mathbf{w}\rangle$).
For numerator $\mathcal{N}$ and denominator $\mathcal{D}$, if $\widehat{K}\mathcal{N}
\geq \mathcal{D}$, then $\mathcal{N}/\mathcal{D} \geq 1 / \widehat{K}$. For
>>>>>>> 67fab446
$\|\widehat{\mathcal{L}}\mathbf{w}\|^2$, $\langle\widehat{\mathcal{L}}\mathbf{w},\mathbf{w}\rangle$,
and $\langle\widehat{\mathcal{L}}(\widehat{\mathcal{L}}\mathbf{w}),\widehat{\mathcal{L}}\mathbf{w}\rangle$,
we can directly bound the ratio of constants in the numerator and denominator.
For $\|\widehat{\mathcal{L}}\mathbf{w}\|^2$, we have
%
\begin{align*}
\widehat{K}(\tfrac{2}{\gamma}-c_{\widehat{\mathcal{L}}})^2 \geq \frac{4}{\gamma^2}
	\hspace{5ex}\Longleftrightarrow\hspace{5ex}
\widehat{K} \geq \frac{\gamma^2}{\eta^2},
\end{align*}
%
while $\langle\widehat{\mathcal{L}}\mathbf{w},\mathbf{w}\rangle$ requires
%
\begin{align*}
2\widehat{K}(1+c_I)(\tfrac{2}{\gamma}-c_{\widehat{\mathcal{L}}})\geq \frac{4}{\gamma},
	\hspace{5ex}\Longleftrightarrow\hspace{5ex}
\widehat{K} \geq \frac{\gamma^3}{\eta(\eta^2+\beta^2)},
\end{align*}
%
and $\langle\widehat{\mathcal{L}}(\widehat{\mathcal{L}}\mathbf{w}),\widehat{\mathcal{L}}\mathbf{w}\rangle$
requires
%
\begin{align*}
2\widehat{K}\tfrac{2-\gamma c_{\widehat{\mathcal{L}}}}{\gamma^3} \leq \frac{4}{\gamma^3},
	\hspace{5ex}\Longleftrightarrow\hspace{5ex}
\widehat{K} \geq \frac{\gamma}{\eta}.
\end{align*}
%
Because we want a lower bound on $\mathcal{N}/\mathcal{D} \geq 1/\widehat{K}$,
we seek the maximum required $\widehat{K}$ of the above ratios. For
$\gamma \in[\eta,\sqrt{\eta^2+\beta^2}]$, the maximum of the
above ratios is $\widehat{K} := \tfrac{\gamma^2}{\eta^2}$.

The difficult ratio to bound in \eqref{eq:smin_ex} ends up being
$\|(1+c_I)\mathbf{w}+\tfrac{1}{\gamma^2}\widehat{\mathcal{L}}^2\mathbf{w}\|^2$ and the
similar denominator term, $\|\mathbf{w}+\tfrac{1}{\gamma^2}\widehat{\mathcal{L}}^2\mathbf{w}\|^2$.
Here we consider two cases:\\
\\
%%%%%
\underline{$\boldsymbol{\gamma_* = \sqrt{\eta^2+\beta^2}}$}: Under this specific choice, we
get the nice cancellation that $c_I = 0$, and have matching terms
$\|\mathbf{w}+\tfrac{1}{\gamma^2}\widehat{\mathcal{L}}^2\mathbf{w}\|^2$ in the numerator
and denominator of \eqref{eq:smin_ex}. Then, the maximum ratio of numerator
to denominator terms is $\widehat{K} := \tfrac{\gamma^2}{\eta^2}$ derived above,
and we can bound $\|P_{\gamma}^{-1}\|$ via
%
\begin{align}\label{eq:gammas_bound}
\|P_{\gamma}^{-1}\| & = \frac{1}{s_{\min}(P_{\gamma}^{-1})}
	\leq \frac{1}{1/\sqrt{\widehat{K}}}
	= \frac{\sqrt{\eta^2+\beta^2}}{\eta} =
	\sqrt{1+\frac{\beta^2}{\eta^2}}.
\end{align}
\OK{Shouldn't this read $\|P_{\gamma}^{-1}\| = \frac{1}{s_{\min}(P_{\gamma})}$?}
%
Combining with \eqref{eq:Pgamma} for $\gamma = \gamma_*$ and simplifying
completes the proof of \eqref{eq:gammastar}.\\
\\
%%%%%
\noindent
\underline{\textbf{Nonnegative $\widehat{\mathcal{L}}^2$}}: Suppose
$W(\widehat{\mathcal{L}}^2) \geq 0$.
Given we are minimizing over real vectors, we can write $\langle\widehat{\mathcal{L}}^2\mathbf{w},
\mathbf{w} \rangle := \cos(\theta)\|\widehat{\mathcal{L}}^2\mathbf{w}\|\|\mathbf{w}\|$ for some
angle $\theta$. By assumption $W(\widehat{\mathcal{L}}^2) \geq 0$, we have $\cos(\theta)\geq 0$.
Taking the ratio of these individual terms then yields
%
{\small
\begin{align}\label{eq:bad}
\frac{\|(1+c_I)\mathbf{w}+\tfrac{1}{\gamma^2}\widehat{\mathcal{L}}^2\mathbf{w}\|^2}
	{\|\mathbf{w}+\tfrac{1}{\gamma^2}\widehat{\mathcal{L}}^2\mathbf{w}\|^2}
& = \frac{(1+c_I)^2\|\mathbf{w}\|^2+\tfrac{1}{\gamma^4}\|\widehat{\mathcal{L}}^2\mathbf{w}\|^2
	+ \tfrac{2\cos(\theta)(1+c_I)}{\gamma^2}\|\widehat{\mathcal{L}}^2\mathbf{w}\|\|\mathbf{w}\|}
	{\|\mathbf{w}\|^2+\tfrac{1}{\gamma^4}\|\widehat{\mathcal{L}}^2\mathbf{w}\|^2
	+ \tfrac{2\cos(\theta)}{\gamma^2}\|\widehat{\mathcal{L}}^2\mathbf{w}\|\|\mathbf{w}\|}.
\end{align}
}
%
Letting $x := \tfrac{\|\widehat{\mathcal{L}}^2\mathbf{w}\|}{\gamma^2\|\mathbf{w}\|}$, we can
cancel $1/\|\mathbf{w}\|^2$ from the numerator and denominator and
write \eqref{eq:bad} as a ratio of quadratic functions in $x \geq 0$:
%
\begin{align}\label{eq:x_simp}
\frac{x^2 + 2\cos(\theta)(1+c_I)x + (1+c_I)^2}{x^2 + 2\cos(\theta)x + 1}.
\end{align}
%
For $c_I\geq 0$ (corresponding to $\gamma \leq\sqrt{\eta^2+\beta^2}$)
and $\cos(\theta)\geq 0$, \eqref{eq:x_simp} is $\geq 1$ for all $x$.
%
%---------------- Comment on \gamma > \sqrt(\eta^2+\beta^2) ----------------
% It is
% also clear in \eqref{eq:x_simp} why choosing $\gamma > \sqrt{\eta^2+\beta^2}
% \implies c_I < 0$ does not appear to be advantageous, at least for this term,
% as the ratio in \eqref{eq:x_simp} is then $<1$ for all $x\geq 0$, which
% requires a larger $\widehat{K}$ and, thus, smaller bound on
% $s_{\min}(\mathcal{P}_\gamma)$.
Similar to the proof for $\gamma = \gamma_*$, the ratio in \eqref{eq:bad}
is always $\geq 1$, and the maximum required $\widehat{K}$ to bound
$\widehat{K}\mathcal{N} \geq \mathcal{D}$ for each matching term is
given by $\widehat{K} = \tfrac{\gamma^2}{\eta^2}$. Altogether,
this yields
%
\begin{align*}
\|P_{\gamma}^{-1}\| & = \frac{1}{s_{\min}(P_{\gamma}^{-1})}
	\leq \frac{1}{1/\sqrt{\widehat{K}}}
	= \frac{\gamma}{\eta}.
\end{align*}
%
Combining with \eqref{eq:Pgamma} completes the proof of \eqref{eq:cond_gen}.
\end{proof}
%

In \cite{exh}, similar analysis is done under the assumption
that $-\mathcal{L}$ is SPD, in which case the conditioning can be derived based on
eigenvalues. There, they effectively derive the conditioning of the preconditioned
operator for $\gamma = \eta$ to be cond$(\mathcal{P}_\eta) = 1 + \tfrac{\beta^2}{\eta^2}$
(using notation of this paper, as the spectrum of $(I - \tfrac{1}{\eta}\mathcal{L})^{-1}
\mapsto [0,1]$, as would likely happen with refinement of a parabolic problem,
the result in \cite{exh} is exact). If we let $\gamma = \eta$, \Cref{th:cond} yields
%
\begin{align}\label{eq:cond_eta}
\textnormal{cond}(\mathcal{P}_{\gamma = \eta}) \leq 1 + \frac{\beta^2}{\eta^2}.
\end{align}
%
In addition, as $\beta \to 0$, $\gamma \to \eta$ and the condition number
\eqref{eq:cond_gen} $\to 1$ (as expected), and applying the general results
in \eqref{eq:cond_gen} to $\gamma_*$ exactly yields \eqref{eq:gammastar}.
Altogether, this suggests the condition number bounds in \Cref{th:cond}
are moderately tight.

One open question is whether the modified constant $\gamma_*$ (as opposed to,
for example, $\gamma=\eta$) is \textit{necessary} for problems where
$W(\widehat{\mathcal{L}}^2) \not\geq 0$. One might note that the condition
number bounds of $\mathcal{P}_\eta$ and $\mathcal{P}_{\gamma_*}$ do not differ
significantly for reasonable values of $\eta$ and $\beta$ when
$W(\widehat{\mathcal{L}}^2) \geq 0$. However, a hyperbolic
example in \Cref{sec:numerics:dg} demonstrates an almost $6\times$ reduction
in iteration count achieved by using $\gamma_*$ instead of $\eta$. For
parabolic/diffusive problems we have explored, $\gamma_*$ has offered a much
more modest improvement over $\eta$, suggesting that the modified constant
$\gamma_*=\sqrt{\eta^2+\beta^2}$ may be particularly important
for a robust method for hyperbolic or advection-dominated problems.
Furthermore, $\mathcal{P}_{\gamma_*}$ has performed better than
$\mathcal{P}_{\eta}$ for all problems we have
tested, and is the recommended preconditioner in practice.

\Cref{tab:cond} provides condition number bounds from \Cref{th:cond} and
\eqref{eq:gammastar} for Gauss, Radau IIA, and Lobatto IIIC Runge-Kutta methods.

%
{
\renewcommand{\tabcolsep}{4pt}
\renewcommand{\arraystretch}{1.15}
\begin{table}[!ht]
  \centering
  \begin{tabular}{| c | c | cc | cc | ccc |}  % chktex 44
  \hline
\multirow{2}{*}{Stages} & 2 & \multicolumn{2}{c}{3} & \multicolumn{2}{|c}{4} & \multicolumn{3}{|c|}{5} \\

& {$\lambda_{1,2}^\pm$} & {$\lambda_1$} & {$\lambda_{2,3}^\pm$} & {$\lambda_{1,2}^\pm$} &
	{$\lambda_{3,4}^\pm$} & {$\lambda_1$} & {$\lambda_{2,3}^\pm$} & {$\lambda_{4,5}^\pm$} \\
\hline
Gauss  & 1.46 & 1.00 & 2.15 & 2.83 & 1.13 & 1.00 & 3.50 & 1.38 \\
Radau IIA  & 1.67 & 1.00 & 2.54 & 3.37 & 1.16 & 1.00 & 4.15 & 1.45 \\
Lobatto IIIC  & 2.24 & 1.00 & 3.37 & 4.37 & 1.19 & 1.00 & 5.27 & 1.52 \\\hline
  \end{tabular}
  \caption{Bounds on cond$(\mathcal{P}_{\gamma_*})$ from \Cref{th:cond} and
  \eqref{eq:gammastar} for Gauss, Radau IIA, and Lobatto IIIC integration,
  with 2--5 stages. Each column within a given set of stages corresponds
  to either a real eigenvalue, $\lambda_1 = \eta$, or a conjugate pair of eigenvalues,
  e.g., $\lambda_{2,3}^\pm = \eta \pm \mathrm{i}\beta$, of
  $A_0^{-1}$.}\label{tab:cond}
\end{table}
% \beta^2/\eta^2 & 0.33 & 0 & 0.91 & 1.59 & 0.09 & 0 & 2.36 & 0.27 \\
% \beta^2/\eta^2 & 0.50 & 0 & 1.29 & 2.21 & 0.11 & 0 & 3.20 & 0.32	\\
% \beta^2/\eta^2 & 1 & 0 & 2.21 & 3.51 & 0.13 & 0 & 4.88 & 0.38 \\
% Matlab array:
% bn = [0.33 , 0 , 0.91 , 1.59 , 0.09 , 0 , 2.36 , 0.27; 0.50 , 0 , 1.29 , 2.21 , 0.11 , 0 , 3.20 , 0.32; 1 , 0 , 2.21 , 3.51 , 0.13 , 0 , 4.88 , 0.38];

}

\begin{remark}[Mass matrices]
Recall in the finite element context where mass matrices are involved, we defined
$\widehat{\mathcal{L}} := \delta t M^{-1}\mathcal{L}$. For a given conjugate pair
of eigenvalues, the quadratic polynomial \eqref{eq:imag1} can be expressed as
%
\begin{align}\label{eq:scaleM}
\mathcal{Q}_\eta = M^{-1}((\eta + i\beta)M - \delta t{\mathcal{L}})M^{-1}((\eta - i\beta)M -
	\delta t\widehat{\mathcal{L}}).
\end{align}
%
In this context, it is best to first scale both sides of the linear system by $M$.
This halves the number of times $M^{-1}$ must applied for each Krylov iteration,
and if $M$ and $\mathcal{L}$ are Hermitian, the resulting quadratic system is SPD
and can be solved using preconditioned CG or MINRES, preconditioned
with one application of a preconditioner, the action of $M$, and a second application
of the preconditioner.
\end{remark}

\begin{remark}[Inexact preconditioning]\label{sec:inexact-precond}
In practice, fully converging $(\gamma_* I - \widehat{\mathcal{L}})^{-1}$
each iteration as a preconditioner is often not desirable due to the cost
of performing a full linear solve. Here, we propose
applying a Krylov method to $\mathcal{Q}_\eta:=(\eta^2+\beta^2)I - 2\eta\widehat{\mathcal{L}} +
\widehat{\mathcal{L}}^2$ by computing the operator's action (that is, not fully constructing
it), and preconditioning each Krylov iteration with \textit{two} applications of a sparse
parallel preconditioner for $(\gamma_* I - \widehat{\mathcal{L}})$, approximating the action
of $(\gamma_* I - \widehat{\mathcal{L}})^{-2}$.

Analogous to standard block-preconditioning techniques, this approximate inverse
approach is often (but not always) more efficient than computing a full inverse
each iteration. However, \textit{it is important that the underlying preconditioner
provides a good approximation}.
Fortunately, for difficult problems without highly effective
preconditioners, it is straightforward to apply either multiple inner fixed-point iterations
or an inner Krylov iteration (wrapped with a flexible outer Krylov method
\cite{Notay2000,saad1993flexible}) to ensure robust (outer) iterations.
In \Cref{sec:numerics:dg:diff}, a
numerical example is shown where the proposed method diverges using a single inner
fixed-point iteration as a preconditioner for $(\eta I - \widehat{\mathcal{L}})$, but
three (or more) inner fixed-point iterations yields fast, scalable convergence. 
\OK{I don't think the example in \Cref{sec:numerics:dg:diff} uses $\gamma = \eta$?}
\end{remark}

% ------------------------------------------------------------------------------------- %
% ------------------------------------------------------------------------------------- %
% ------------------------------------------------------------------------------------- %
\begin{comment}
\section{Implementation details:  The time-independent case}
The basic idea is that we need to do the update
\begin{align} \label{eq:RK_update}
\bm{u}_{n+1}  = \bm{u}_n + \delta t \det({\cal M}_s)^{-1} \big( \bm{b}_0^\top A^{-1}_0 \otimes I \big) \adj({\cal M}_s) \bm{f},
\end{align}
where we have
\begin{itemize}
\item $m \in \mathbb{N}$: The dimension of the spatial problem

\item $\bm{f} = (\bm{f}_1, \ldots, \bm{f}_s)^\top$, with $\bm{f}_j \in \mathbb{R}^m$

\item $\tilde{\bm{b}}^\top_0 \coloneqq \bm{b}^\top_0 A^{-1}_0 \in \mathbb{R}^{1 \times s}$ (this is a row vector, not that this distinction really matters)
\end{itemize}

Now we break \eqref{eq:RK_update} into two steps:
\begin{enumerate}
\item{Step 1:}\label{it:update_step1}Compute
\begin{align} \label{eq:step1}
\bm{z} = \big( \hat{\bm{b}}^\top_0 \otimes I \big) \adj ({\cal M}_s) \bm{f} \in \mathbb{R}^m
\end{align}

\item{Step 2:}\label{it:update_step2} Solve
\begin{align} \label{eq:step2}
\det( {\cal M}_s ) \bm{y} = \bm{z},
\end{align}
then update per \eqref{eq:RK_update}, $\bm{u}_{n+1} = \bm{u}_n + \delta t \bm{y}$
\end{enumerate}


\subsection{On Step \ref{it:update_step1}}

The adjugate of ${\cal M}_s$ is a matrix defined over degree  $s-1$ polynomials in ${\cal L} \in \mathbb{R}^{m \times m}$. More specifically, we write it as
\begin{align}
\adj ({\cal M}_s) =
\begin{bmatrix}
Q_{11}({\cal L}) & \cdots & Q_{1s}({\cal L}) \\
\vdots & & \vdots \\
Q_{s1}({\cal L}) & \cdots & Q_{ss}({\cal L})
\end{bmatrix}
\in \mathbb{R}^{ms \times ms},
\quad
Q_{ij}({\cal L}) = \sum \limits_{k = 0}^{s-1} \hat{q}_{ijk} {\cal L}^k \in \mathbb{R}^{m \times m}.
\end{align}

Now, the Kronecker product appearing in front of this matrix simply takes inner products over its columns to give a block rectangular matrix whose elements are therefore polynomials in ${\cal L}$ of degree $s-1$:
\begin{align}
\big( \bm{b}_0^\top A^{-1}_0 \otimes I \big) \adj({\cal M}_s)
=
\begin{bmatrix}
X_{1}({\cal L}), \, \cdots, \, X_{s}({\cal L})
\end{bmatrix},
\end{align}
where
\begin{align}
X_{j}({\cal L}) = \sum \limits_{k = 0}^{s-1} \hat{x}_{j k} {\cal L}^k \in \mathbb{R}^{m \times m},
\quad
\hat{x}_{j k} = \sum \limits_{\ell = 1}^s \big( \tilde{\bm{b}}_0^\top \big)_{\ell} \hat{q}_{\ell j k}.
\end{align}
And, so, finally, the vector in \eqref{eq:step1} can be written as the sum
\begin{align} \label{eq:z_sum}
\bm{z} = \sum \limits_{i = 1}^s X_i({\cal L}) \bm{f}_i.
\end{align}
The main task here is going to be computing the action of the degree $s-1$ polynomials $X_i({\cal L})$ of the components of $\bm{f}$; note that we can  easily compute the sets of coefficients $\{ x_{jk} \}_{(j,k)=(1,0)}^{(s,s-1)}$. I think the most efficient way to compute the action of this polynomial is with a Horner-like scheme which is a well-known technique for evaluating scalar polynomials (see \url{https://en.wikipedia.org/wiki/Horner\%27s_method}). Basically, we can compute the action of the $n$th degree polynomial $P_n({\cal L})$ on a vector using: $n$ \texttt{MATVECs} with ${\cal L}$, $n+1$ \texttt{AXPYs} ($\bm{x} \gets \alpha \bm{y} + \beta \bm{z}$), $n$ \texttt{copies} ($n$ lots of copying values from one vector to another, $n \times [\bm{x} \gets \bm{y}]$), and one intermediate/temporary vector. So the main cost in computing \eqref{eq:z_sum} is $s(s-1)$ \texttt{MATVECs} with ${\cal L}$.
\end{comment}

% ------------------------------------------------------------------------------------- %
% ------------------------------------------------------------------------------------- %
% ------------------------------------------------------------------------------------- %
\section{Numerical results}\label{sec:numerics}

% ------------------------------------------------------------------------------------- %
% ------------------------------------------------------------------------------------- %
\subsection{Finite-difference advection-diffusion}\label{sec:numerics:fd}

In this section, we consider a constant-coefficient advection-diffusion problem
discretized in space with high-order finite-differences. An exact solution to
this problem is used to demonstrate the high-order accuracy of the IRK methods,
and the robustness of the algorithms developed in the previous section with
respect to mesh resolution. Specifically, we solve the PDE
%
\begin{align}
\label{eq:FD_ex} u_t + 0.85 u_x + u_y = 0.3 u_{xx} + 0.25 u_{yy} + s(x,y,t),
\quad (x,y,t) \in (-1,1)^2 \times (0,2],
\end{align}
%
on a periodic spatial domain. The source term $s(x,y,t)$ is chosen such that
the solution of the PDE is
$u(x,y,t)=\sin^4(\pi/2[x-1-0.85t]) \sin^4(\pi/2 [y-1-t]) \exp(-[0.3+0.25]t)$.

We consider tests using IRK methods of orders three, four, seven, and eight. The
3rd- and 4th-order IRK methods are paired with 4th-order
central-finite-differences in space, and the 7th- and 8th-order methods with
8th-order central-finite-differences in space. In all cases, a time-step of
$\delta t = 2 h$ is used, with $h$ denoting the spatial mesh size. Due to the
diffusive, but non-SPD nature of the spatial discretization, we apply GMRES(30)
preconditioned by a classical algebraic multigrid (AMG) method in the
\textit{hypre} library \cite{Falgout:2002vu}. Specifically, we
use classical interpolation (type 0), Falgout coarsening (type 6) with a strength
tolerance $\theta_C = 0.25$, zero levels of aggressive coarsening, and
$L_1$-Gauss--Seidel relaxation (type 8), with an absolute and relative stopping
tolerance of $10^{-13}$. A single iteration of AMG is applied to approximate
$(\gamma_* I - \delta t {\cal L})^{-1}$.

In \Cref{fig:FD_ex}, discretization errors are shown for different IRK
methods, alongside the average number of AMG iterations needed per time step.
The expected asymptotic convergence rates (black dashed lines in the left panel)
are observed for all discretizations.\footnote{An exception here is A--SDIRK(4),
which appears to be converging with a rate closer to three than four; however,
further decreasing $\delta t$ (not shown here) confirms 4th-order convergence
is achieved eventually.}

\begin{figure}[!htb]
%\begin{figure}[H]
\centerline{
\includegraphics[width = 0.475\textwidth]{figures/FD_ex/errors_iters_14_34_23_-14_4_d2_ex1.pdf}
\quad
\includegraphics[width = 0.475\textwidth]{figures/FD_ex/amg_iters_14_34_23_-14_4_d2_ex1.pdf}
}
\centerline{
\includegraphics[width = 0.475\textwidth]{figures/FD_ex/errors_iters_18_38_27_d2_ex1.pdf}
\quad
\includegraphics[width = 0.475\textwidth]{figures/FD_ex/amg_iters_18_38_27_d2_ex1.pdf}
}
\caption{Finite-difference advection-diffusion problem \eqref{eq:FD_ex}. $L_{\infty}$-discretization errors at $t = 2$ as a function of time-step $\delta t$ are shown on
the left for various discretizations of approximately 4th order (top) and 8th order (bottom). Black, dashed lines with slopes of three and four are shown (top), as are those with slopes of seven and eight (bottom). Plots on the right show the average number of AMG iterations per time step.
\label{fig:FD_ex}
}
\end{figure}

The preconditioner appears robust with respect to mesh and problem size, since
the average number of AMG iterations per time step (which is a proxy for the
number of GMRES iterations) remains roughly constant as the the mesh is refined.
Of the fully implicit methods, the Gauss methods require the fewest AMG iterations, closely
followed by Radau IIA methods, with the Lobatto IIIC methods requiring the most
AMG iterations. This is
consistent with the theoretical estimates in \Cref{tab:cond}.
Note that while Gauss and Radau IIA methods have very similar
iteration counts, Gauss converges at one order faster, which can be seen in the
left-hand panel of the figure.

Considering the lower-order methods in the top
row of \Cref{fig:FD_ex}, L--SDIRK(4), a 5-stage, 4th-order, L-stable SDIRK
method requires the most AMG iterations of all methods. A--SDIRK(4), a 3-stage,
4th-order, A-stable SDIRK method, requires far fewer AMG iterations than
L--SDIRK(4). However, A--SDIRK(4) yields a significantly larger discretization
error than the other 4th-order schemes, and takes longer to reach its asymptotic
convergence rate. Thus, in terms of work done per accuracy, the new
preconditioner with 4th-order Gauss integration is the clear winner
for this particular test problem, requiring roughly half the AMG iterations
of the commonly used L-stable SDIRK4 scheme.

% ------------------------------------------------------------------------------------- %
% ------------------------------------------------------------------------------------- %
\subsection{DG advection-diffusion}\label{sec:numerics:dg}

Here we consider a more difficult advection-diffusion problem, discretized
using high-order DG finite elements. In particular, we demonstrate
the effectiveness and scalability of the new preconditioning on more complex flows and
DG discretizations (\Cref{fig:ad_advdiff} and \Cref{sec:numerics:dg:adv}),
the reduction in computational work that can be achieved using large time steps and
very high-order integration (\Cref{sec:numerics:dg:adv}), and how
using multiple ``inner'' preconditioning iterations to approximate $\widehat{\mathcal{L}}^{-1}$
(or even inner Krylov acceleration) can be important for the fast, scalable
application of IRK integration (\Cref{sec:numerics:dg:diff}).

The governing equations in spatial domain $\Omega = [0,1] \times [0,1]$ are given by
\begin{equation} \label{eq:adv-diff}
	u_t + \nabla \cdot ( \bm\beta u  - \varepsilon \nabla u ) = f
\end{equation}
where $\bm\beta(x,y) : = (\cos(4\pi y), \sin(2 \pi x))^T$
is the prescribed velocity field and $\varepsilon$ the diffusion coefficient.
Periodic boundary conditions are enforced on $\partial\Omega$, and
\eqref{eq:adv-diff} is discretized with an upwind DG method \cite{Cockburn2001},
where diffusion terms are treated with the symmetric interior penalty method
\cite{Arnold1982,Arnold2002}. The resulting finite element problem is to find
$u_h \in V_h$ such that, for all $v_h \in V_h$,
\[
	\begin{multlined}
	\int_\Omega \partial_t (u_h) v_h \, dx
	- \int_\Omega u_h \bm\beta \cdot \nabla_h v_h \, dx
	+ \int_\Gamma \widehat{u_h} \bm\beta \cdot \llbracket v_h \rrbracket \, ds
	+ \int_\Omega \nabla_h u_h \cdot \nabla_h v_h \, d x \\
	- \int_\Gamma \{ \nabla_h u_h \} \cdot \llbracket v_h \rrbracket \, ds
	- \int_\Gamma \{ \nabla_h v_h \} \cdot \llbracket u_h \rrbracket \, ds
	+ \int_\Gamma \sigma \llbracket u_h \rrbracket \cdot \llbracket v_h \rrbracket \, ds
	= \int_\Omega f v_h \, dx,
	\end{multlined}
\]
where $V_h$ is the DG finite element space consisting of piecewise polynomials of degree
$p$ defined on elements of the computational mesh $\mathcal{T}$ of the spatial domain
$\Omega$. No continuity is enforced between mesh elements.
Here, $\nabla_h$ is the broken gradient, $\Gamma$ denotes the skeleton of the mesh,
and $\{ \cdot \}$ and $\llbracket \cdot \rrbracket$ denote the average and jump of a
function across a mesh interface.
$\widehat{u_h}$ is used to denote the upwind numerical flux.
This discretization has been implemented in the MFEM finite element framework
\cite{Anderson2020}, and uses AMG preconditioning with approximate ideal restriction
(AIR) \cite{Manteuffel:2019,Manteuffel:2018} (after first scaling by the inverse of the
block-diagonal mass matrix).

The DG method is particularly well-suited for advection-dominated problems.
In the following subsections we vary $\varepsilon$ from $0$ (purely advective) to $0.01$.
The velocity field, initial condition, and numerical solution for $\varepsilon = 10^{-6}$
are shown in \Cref{fig:ad_advdiff}.

% srun -n32 ./dg_adv_diff  -rs 3 -rp 1 -i 18 -o 4 -dt 0.1 -air 2 -tf 10 -e 1e-6 -nov
% dt = 0.1, hmin = 0.015625, hmax = 0.015625
% time order = 8, space order = 4
% time acc. = 1e-08, space acc. = 5.96046e-08
%
\begin{figure}[!htb]
  \centering
  \begin{subfigure}[b]{0.3\textwidth}
    \includegraphics[width=\textwidth]{./figures/velocity_field.pdf}
    \caption{Velocity field}\label{fig:v}
  \end{subfigure}
   \begin{subfigure}[b]{0.3\textwidth}
    \includegraphics[width=\textwidth]{./figures/solution.0000.png}
    \caption{$t = 0$}
  \end{subfigure}
  \begin{subfigure}[b]{0.3\textwidth}
    \includegraphics[width=\textwidth]{./figures/solution.0003.png}
    \caption{$t = 0.3$}
  \end{subfigure}
  \\\vspace{2ex}
   \begin{subfigure}[b]{0.3\textwidth}
    \includegraphics[width=\textwidth]{./figures/solution.0008.png}
    \caption{$t = 0.8$}
  \end{subfigure}
   \begin{subfigure}[b]{0.3\textwidth}
    \includegraphics[width=\textwidth]{./figures/solution.0020.png}
    \caption{$t = 2.0$}
  \end{subfigure}
  \begin{subfigure}[b]{0.3\textwidth}
    \includegraphics[width=\textwidth]{./figures/solution.0070.png}
    \caption{$t = 7.0$}
  \end{subfigure}
  \\\vspace{2ex}
      \caption{DG advection-diffusion problem with velocity field shown in
      subplot (a) and the solution plotted for various time points from
      $t=0$ to $t = 7.0$ in subplots (b-f). Heatmap indicates solution in the
      2d domain, with blue $\mapsto 0$ and red $\mapsto 1$.}
  \label{fig:ad_advdiff}
\end{figure}

% ------------------------------------------------------------------------------------- %
\subsubsection{A hyperbolic example, and preconditioning with $\eta$ vs. $\gamma_*$}
\label{sec:numerics:dg:const}

<<<<<<< HEAD
First, we demonstrate the effectiveness of using $\gamma_*$ (\Cref{sec:solve:gamma}) 
\OK{What should this reference?}
=======
First, we demonstrate the effectiveness of using $\gamma_*$ (\Cref{sec:solve:prec:gamma})
>>>>>>> 67fab446
instead of $\eta$ in the preconditioner, as well as the robustness of the proposed
method on a fully hyperbolic problem, where most papers have only discussed parabolic
PDEs. Thus, we set the diffusion coefficient $\varepsilon = 0$
and apply AIR as a preconditioner for individual systems
$(\gamma M - \delta t\mathcal{L})$.

AIR was originally designed for upwind DG discretizations of advection
and is well-suited for this problem. We use the \textit{hypre} implementation,
with distance 1.5 restriction with strength tolerance $\theta_R=0.01$, one-point
interpolation (type 100), Falgout coarsening (type 6) with strength tolerance
$\theta_C=0.1$, no pre-relaxation, and forward Gauss Seidel
post-relaxation (type 3), first on F-points followed by a second sweep on
all points. The domain is discretized using 4th-order finite elements on a
structured mesh, and the time step for each integration scheme is chosen
such that the spatial and temporal orders of accuracy match; for example,
for 8th-order integration we choose $\delta t = \sqrt{h}$, for mesh spacing
$h$, so that $\delta t^8 = h^4$. All linear systems are solved to a relative
tolerance of $10^{-12}$. There are a total of 1,638,400 spatial degrees-of-freedom
(DOFs), and the simulations are run on 288 processors on the Quartz machine at
Lawrence Livermore National Lab, resulting in $\sim$5600 DOFs/processor.

\Cref{tab:gamma} shows the average number of AIR iterations to solve for
each stage of an IRK method using $\eta$ and $\gamma_*$ as the preconditioning
constants. Iteration counts are shown for Gauss, Radau IIA, and Lobatto IIIC integration,
with 2--5 stages, and the (factor of) reduction in iteration count achieved using $\gamma_*$
vs. $\eta$ is also shown. For 5-stage Lobatto IIIC integration, $\gamma_*$ yields
almost a $6\times$ reduction in total inner AIR iterations to solve for the
``hard'' stage ($\beta > \eta$), while in no cases is there an increase in
iteration count when using $\gamma_*$.

{
% \renewcommand{\tabcolsep}{4pt}
\renewcommand{\arraystretch}{1.15}
\begin{table}[!ht]
  \centering
  \begin{tabular}{|l || r | rr | rr | rrr |}  % chktex 44
  \hline
\multicolumn{9}{|c|}{Gauss}\\\hline
Stages/Order & 2/4 & \multicolumn{2}{c}{3/6} & \multicolumn{2}{|c}{4/8} & \multicolumn{3}{|c|}{5/10} \\\hline
Iterations$(\eta)$ & 17 & 6 & 30 & 11  & 47 & 8 & 16 & 70 \\
Iterations$(\gamma_*)$ & 11 & 6 & 15 & 10 & 19 & 8 & 13 & 23 \\\hline
Speedup & 1.5 & 1.0 & 2.0 & 1.1 & 2.5 & 1.0 & 1.2 & 3.0 \\\hline\hline
\multicolumn{9}{|c|}{Radau IIA}\\\hline
Stages/Order & 2/3 & \multicolumn{2}{c}{3/5} & \multicolumn{2}{|c}{4/7} & \multicolumn{3}{|c|}{5/9} \\\hline
Iterations$(\eta)$ & 12 & 5 & 39 & 11 & 64 & 8 & 16 & 97 \\
Iterations$(\gamma_*)$ & 12 & 5 & 18 & 9 & 21 & 8 & 12 & 25 \\\hline
Speedup & 1.0 & 1.0 & 2.2 & 1.2 & 3.0 & 1.0 & 1.3 & 3.9 \\\hline\hline
\multicolumn{9}{|c|}{Lobatto IIIC}\\\hline
Stages/Order & 2/2 & \multicolumn{2}{c}{3/4} & \multicolumn{2}{|c}{4/6} & \multicolumn{3}{|c|}{5/8} \\\hline
Iterations$(\eta)$ & 8 & 3 & 67 & 11 & 113 & 7 & 17 & 175 \\
Iterations$(\gamma_*)$ & 8 & 3 & 22 & 9 & 26 & 7 & 12 & 30 \\\hline
Speedup & 1.0 & 1.0 & 3.0 & 1.2 & 4.3 & 1.0 & 1.4 & 5.8 \\\hline\hline
  \end{tabular}
  \caption{Average AIR iterations to solve for each stage in an implicit
  Runge-Kutta method using preconditioners $(\eta M - \delta t \mathcal{L})^{-2}$ and
  $(\gamma_* M - \delta t \mathcal{L})^{-2}$ \eqref{eq:gam_opt}. 
  \OK{What should this reference?} 
  The ratio of
  iterations$(\eta)$/iterations$(\gamma_*)$ is shown in the ``Speedup'' rows.}
  \label{tab:gamma}
\end{table}
}


% ------------------------------------------------------------------------------------- %
\subsubsection{Advection-dominated}\label{sec:numerics:dg:adv}

This section demonstrates high-order IRK integration applied to the advection-dominated
problem in \Cref{fig:ad_advdiff}, using AIR as a preconditioner for the linear
systems.

\Cref{fig:dg_o4_abs} shows the total number of AIR iterations required to
compute one time step using six different Runge-Kutta schemes, from 4th
to 10th order, as a function of mesh spacing $h$. Note that as $h\to 0$,
there is only modest growth in the number of AIR iterations per time step,
indicating good (but not perfect) scalability.
Moreover, note that there is small growth in the number of iterations for
SDIRK4 as well (increasing from 20 to 25), which suggests the growth in
iteration count is due to imperfect scalability of AIR iterations rather
than the new IRK preconditioning.

\Cref{fig:dg_o4_rel} then shows the relative number of AIR iterations to
compute a given accuracy compared to SDIRK4. For example, if $h=0.01$,
then SDIRK4 uses $\delta t_4 = 0.01$ and Gauss8 uses $\delta t_8 =
\sqrt{0.01} = 0.1 = 10\delta t_4$, that is, $10\times$ less time steps to
achieve comparable accuracy. Note that as $h\to 0$, this factor becomes progressively
larger. For quite moderate $h$, we see how very high-order integration
can quickly lead to a reduction in total preconditioning iterations compared to a
standard SDIRK4 scheme. Gauss8 and Radau9, for example, require almost
$7\times$ less AIR iterations than SDIRK4 at $h =\delta t_4 = 1/256$,
and this ratio continues to decrease for smaller $\delta t$. Although this
does not account for additional setup time, where Gauss8 and Radau9 require
solving two and three different linear systems, respectively, and SDIRK4
only one, very high-order
integration permitted through the new preconditioning still offers the
opportunity for significant speedups.

%
\begin{figure}[!h]
  \centering
  \begin{subfigure}[b]{0.475\textwidth}
    \includegraphics[width=\textwidth]{./figures/dg_advdiff_o4_1e-6.pdf}
    \caption{Total AIR iterations per time step}
	\label{fig:dg_o4_abs}
  \end{subfigure}
   \begin{subfigure}[b]{0.475\textwidth}
    \includegraphics[width=\textwidth]{./figures/dg_advdiff_o4_1e-6_rel.pdf}
   \caption{AIR iterations relative to SDIRK4}
	\label{fig:dg_o4_rel}
  \end{subfigure}
\caption{}
  \label{fig:dg_o4}
\end{figure}
%


% ------------------------------------------------------------------------------------- %
\subsubsection{Diffusive problems and inner Krylov}\label{sec:numerics:dg:diff}

In \cite{Manteuffel:2019}, AIR was shown to be effective on some DG advection-diffusion
problems, and classical AMG is known to be effective on diffusion-dominated
problems. However, the region of comparable levels of advection and diffusion
remains the most difficult from a multigrid perspective. We use this to
demonstrate how methods developed here require a ``good'' preconditioner
for a backward Euler time step, $(\gamma M - \delta t \mathcal{L})^{-1}$,
in order to converge on more general IRK
methods. Fortunately, ensuring a preconditioner is sufficiently good can be
resolved by appealing to standard block preconditioning techniques, where an inner
iteration is used that applies multiple AIR iterations as a single preconditioner.

Here we consider an analogous problem to above, but set the diffusion coefficient
to $\varepsilon = 0.01$. We use a mesh with spacing $h \approx 0.001$, 2nd-order
DG finite elements, a time step of $\delta t = 0.1$, and three-stage 6th-order
Gauss integration. Altogether, this yields equal orders of accuracy, with time and
space error $\sim10^{-6}$. FGMRES \cite{saad1993flexible} is used for the
outer iteration, which allows for GMRES to be applied in an inner iteration
as a preconditioner for $(\gamma_* M - \delta t \mathcal{L})$. \Cref{fig:dg_o2} plots the
total number of AIR iterations per time step as a function of the number of
AIR iterations applied for each application of the preconditioner, using an
inner GMRES or an inner fixed-point. An advection-dominated problem
with $\varepsilon = 10^{-6}$ is also shown for comparison.

Recall we have three stages, one of which is a single linear system corresponding
to a real eigenvalue, and the other corresponding to a pair of complex conjugate
eigenvalues, which we precondition as in \Cref{sec:solve}. The latter ends up being
the more difficult problem to solve -- for $\varepsilon =0.01$ (\Cref{fig:dg_o2_1e-2}),
the outer FGMRES iteration for the complex conjugate quadratic does not converge in
1000 iterations when using one AIR iteration as a preconditioner.
If two AIR iterations with GMRES are used as a preconditioner,
the FGMRES iteration converges in approximately 130 iterations, each of which
requires two applications of GMRES preconditioned with two AIR iterations,
yielding just over 500 total AIR iterations to converge. Further increasing
the number of AIR iterations per preconditioning yields nice convergence
using inner fixed-point or GMRES, with 150 and 112 total AIR iterations per
time step, respectively. In contrast, \Cref{fig:dg_o2_1e-6} shows that
additional AIR iterations for the advection-dominated case are generally
detrimental to overall computational cost (although the outer iteration
converges slightly faster, it does not make up for the additional linear
solves/iteration).

\begin{figure}[h!]
\centering

  \centering
  \begin{subfigure}[b]{0.475\textwidth}
	\includegraphics[width = \textwidth]{./figures/dg_advdiff_o2_1e-6.pdf}
	\caption{$\varepsilon = 10^{-6}$.}
	\label{fig:dg_o2_1e-6}
  \end{subfigure}
   \begin{subfigure}[b]{0.475\textwidth}
	\includegraphics[width = \textwidth]{./figures/dg_advdiff_o2_1e-2.pdf}
	\caption{$\varepsilon = 0.01$.}
	\label{fig:dg_o2_1e-2}
  \end{subfigure}
\caption{AIR iterations per time step as a function of the number of
AIR iterations applied in each application of the preconditioner, for
diffusion coefficient $\varepsilon$.}
\label{fig:dg_o2}
\end{figure}


% ------------------------------------------------------------------------------------- %
% ------------------------------------------------------------------------------------- %
\subsection{High-order matrix-free diffusion}

In this example, we illustrate the use of high-order IRK methods coupled with high-order finite element spatial discretizations.
It is well-known that matrix assembly becomes prohibitively expensive for high-order finite elements.
Naive algorithms typically require $\mathcal{O}(p^{3d})$ operations to assemble the resulting system matrix, where $p$ is the polynomial degree and $d$ is the spatial dimension.
Techniques such as sum factorization can reduce this cost on tensor-product elements to $\mathcal{O}(p^{2d+1})$, however this cost can still be prohibitive for large values of $p$ \cite{Melenk2001}.
On the other hand, matrix-free operator evaluation on tensor-product meshes can be performed in $\mathcal{O}(p^{d+1})$ operations \cite{Orszag1980}, motivating the development of solvers and preconditioners that can be constructed and applied without access to the assembled system matrix \cite{Kronbichler2019}.

We consider a high-order finite element discretization of the linear heat equation on spatial domain $\Omega$,
\[
	\int_\Omega \partial_t (u_h) v_h \, dx + \int_\Omega \nabla u_h \cdot \nabla v_h \, dx = \int_\Omega f v_h \, dx,
\]
where $u_h, v_h \in V_h$, and $V_h$ denotes the degree-$p$ $H^1$-conforming finite element space defined on a mesh $\mathcal{T}$ consisting of tensor-product elements (i.e.\ quadrilaterals or hexahedra).
The matrix-free action of the corresponding operator is computed in $\mathcal{O}(p^{d+1})$ operations using the \textit{partial assembly} features of the MFEM finite element library \cite{Anderson2020}.
In order to precondition the resulting system, we make use of a low-order refined preconditioner, whereby the high-order system is preconditioned using a spectrally equivalent low-order finite element discretization computed on a refined mesh \cite{Canuto2010}.
The low-order refined discretization can be assembled in $\mathcal{O}(p^d)$ time, thereby avoiding the prohibitive costs of high-order matrix assembly.
We make use of the uniform preconditioners for the low-order refined problem based on subspace corrections, developed in \cite{Pazner2019a}.

For this test case, take the spatial domain to be $\Omega = [0,1] \times [0,1]$, with periodic boundary conditions.
We choose the forcing term
\[
	f(x, y, t) = \sin (2\pi x)\cos(2\pi y) \left(\cos(t) + 8 \pi^2 (2 + \sin(t)) \right),
\]
which corresponds to the exact solution
\[
	u(x, y, t) = \sin(2\pi x)\cos(2\pi y)(2 + \sin(t)).
\]
We begin with a very coarse $3 \times 3$ mesh, and integrate in time until $t=0.1$ using the Gauss and Radau IIA methods of orders 2 through 10.
For each test case, the finite element polynomial degree is set to $k-1$, where $k$ is the order of accuracy of the time integration method, resulting in $k$th order convergence in both space and time.
The mesh and time step are refined by factors of two to confirm the high-order convergence in space and time of the method.
The relative $L^2$ error, obtained by comparing against the exact solution, is shown in \Cref{fig:high-order-diff-errors}.

\begin{figure}[!ht]
	\centering
	\includegraphics{figures/high_order_diff_error_plot/ho_diff_errors}
	\caption{
		High-order convergence in space and time for the matrix-free diffusion problem.
		Gauss and Radau IIA methods of orders 2 through 10 are used.
		The dashed lines indicate the expected rates of convergence for each method.
	}
	\label{fig:high-order-diff-errors}
\end{figure}

We also use this test case to study the effect of inner iterations on the convergence of the iteration solver.
As discussed in \Cref{sec:inexact-precond}, it is important that the underlying preconditioner provide a good approximation of the inverse of the operator.
For that reason, we consider the use of an inner Krylov solver at every iteration.
Since this corresponds to using a variable preconditioner at each iteration, a flexible Krylov method may have to be used for the outer iteration, although in practice good convergence is often still observed using the standard CG method \cite{Notay2000}.
In particular, we compare the total number of preconditioner applications required to converge the outer iteration to a relative tolerance of $10^{-10}$, both with and without an inner Krylov solver.
For the inner Krylov solver, we use a CG iteration with the same relative tolerance as the outer iteration in order to give a good approximation to the inverse of the operator.
The iteration counts are displayed in \Cref{fig:high-order-diff-iters}.
We note that for the fully implicit IRK methods, using an inner Krylov solver can reduce the total number of preconditioner applications by about a factor of 1.5, although this depends on the type of method and order of accuracy.
As expected, the use of inner iterations does not reduce the total number of preconditioner applications for DIRK methods.
In addition, for this test case, the total number of preconditioner applications required for the second and fourth order Gauss IRK methods is between 1.3 and 2 times smaller than those required for the corresponding equal-order DIRK methods.

\begin{figure}[!ht]
	\centering
	\includegraphics{figures/high_order_diff_iters/high_order_diff_iters}
	\caption{
		Comparison of total number of preconditioner applications with and without
		inner iterations.
		Both the outer iteration and the inner CG iteration are converged to a
		relative tolerance of $10^{-10}$.
	}
	\label{fig:high-order-diff-iters}
\end{figure}

% ------------------------------------------------------------------------------------- %
% ------------------------------------------------------------------------------------- %
% ------------------------------------------------------------------------------------- %
\section{Conclusions}\label{sec:conc}

This paper introduces a theoretical and algorithmic framework for the fast, parallel
solution of fully implicit Runge-Kutta and DG discretizations in time for linear
numerical PDEs. Theory is developed to guarantee $\mathcal{O}(1)$ conditioning under
general assumptions on the spatial discretization that yield stable time integration.
Numerical results demonstrate the new method on various high-order finite-difference
and finite-element discretizations of linear parabolic and hyperbolic problems,
demonstrating fast, scalable solution of up to 10th order accuracy. In several
cases, the new method can achieve 4th-order accuracy using Gauss integration
with roughly half the number of preconditioner applications as required using
standard SDIRK techniques. Ongoing work involves addressing fully nonlinear
problems and algebraic constraints, in particular, without assuming that the
linear system \eqref{eq:k0} can be expressed in Kronecker-product form (thus
allowing for a true Newton or better Newton-like method compared with the
commonly used/analyzed simplified Newton approach).

% ------------------------------------------------------------------------------- %
\bibliographystyle{siamplain}
\bibliography{refs2.bib}


\end{document}<|MERGE_RESOLUTION|>--- conflicted
+++ resolved
@@ -505,21 +505,14 @@
 \end{align*}
 \OK{This eq. should have $\textnormal{diag}(\det(\mathcal{M}_s)^{-1})$?}
 %
-where $\mathbf{f} = [\mathbf{f}_1; ...; \mathbf{f}_s]$ (note that
-<<<<<<< HEAD
-$A_0\otimes I$ commutes with $\det(\mathcal{M}_s)^{-1}$ 
+where $\mathbf{f} = [\mathbf{f}_1; ...; \mathbf{f}_s]$ (note that $A_0\otimes I$ commutes with $\det(\mathcal{M}_s)^{-1}$ 
 \OK{Then this should be ``note that
 $A_0\otimes I$ commutes with $\textnormal{diag}(\det(\mathcal{M}_s)^{-1})$''}
 ). Excusing the slight
-abuse in notation, let $\det(\mathcal{M}_s)^{-1}$ now denote just the diagonal
+abuse of notation, let $\det(\mathcal{M}_s)^{-1}$ now denote just the diagonal
 block (rather than a block-diagonal matrix). 
 \OK{This will no longer be an abuse of notation.} 
 The Runge-Kutta update is then given by
-=======
-$A_0\otimes I$ commutes with $\det(\mathcal{M}_s)^{-1}$). Excusing the slight
-abuse of notation, let $\det(\mathcal{M}_s)^{-1}$ now denote just the diagonal
-block (rather than a block-diagonal matrix). The Runge-Kutta update is then given by
->>>>>>> 67fab446
 %
 \begin{align}\nonumber
 \mathbf{u}_{n+1} & = \mathbf{u}_n + \delta t\sum_{i=1}^s b_i{\mathbf{k}}_i \\
@@ -796,21 +789,14 @@
 \begin{theorem}[Conditioning of preconditioned operator]\label{th:cond}
 Suppose Assumptions \ref{ass:eig} and \ref{ass:fov} hold, that is, $\eta > 0$
 and $W(\widehat{\mathcal{L}}) \leq 0$ \eqref{eq:fov}. Let $\mathcal{P}_\gamma$ denote
-the preconditioned operator, where $((\eta + i\beta)I -
-<<<<<<< HEAD
-\widehat{\mathcal{L}})((\eta - i\beta)I - \widehat{\mathcal{L}})$ is
+the preconditioned operator, where $((\eta + i\beta)I - \widehat{\mathcal{L}})((\eta - i\beta)I - \widehat{\mathcal{L}})$ is
 preconditioned with $(\gamma I - \widehat{\mathcal{L}})^{-2}$.
-Define $\gamma_* = \sqrt{\eta^2+\beta^2}$ and let $\gamma = \gamma_*$. Then
-=======
-\widehat{\widehat{\mathcal{L}}})((\eta - i\beta)I - \widehat{\widehat{\mathcal{L}}})$ is
-preconditioned with $(\gamma I - \widehat{\widehat{\mathcal{L}}})^{-2}$.
 Define $\gamma_*$ by
 \begin{equation}
 	\label{eq:gam_opt}
 	\gamma_* = \sqrt{\eta^2+\beta^2}
 \end{equation}
 and let $\gamma = \gamma_*$. Then
->>>>>>> 67fab446
 %
 \begin{align}\label{eq:gammastar}
 \textnormal{cond}(\mathcal{P}_{\gamma_*}) <
@@ -896,8 +882,6 @@
 \begin{align}\label{eq:Pgamma}
 \|\mathcal{P}_\gamma\| < 1 + \frac{\beta^2 + (\gamma-\eta)^2}{\gamma^2}.
 \end{align}
-\OK{But \eqref{eq:P1} says $\left\| I - 2\tfrac{\gamma-\eta}
-	{\gamma}(I - \tfrac{1}{\gamma}\widehat{\mathcal{L}})^{-1}\right\|^2 < 1$, so shouldn't sticking this into \eqref{eq:P0} result in a ``$<$'' rather than a ``$\leq$'' for $\|\mathcal{P}_\gamma\|$ in  \eqref{eq:Pgamma}?}
 
 Now consider bounding $\|\mathcal{P}_\gamma^{-1}\|$ from above. Let $s_{\max}(A)$
 and $s_{\min}(A)$ denote the maximum and minimum singular value of matrix $A$,
@@ -970,18 +954,11 @@
 %
 By assumption on $W(\widehat{\mathcal{L}})\leq 0$ and $\eta\leq\gamma\leq\sqrt{\eta^2+\beta^2}$,
 all terms in the numerator and denominator are non-negative (note, $\mathbf{w}$ and
-$\tfrac{1}{\gamma^2}\widehat{\mathcal{L}}^2\mathbf{w}$ were kept together in norm to avoid
-<<<<<<< HEAD
-the difficulties that arise in analyzing $\langle\widehat{\mathcal{L}}^2\mathbf{w},\mathbf{w}\rangle$). For numerator $\mathcal{N}$ and denominator $\mathcal{D}$, if $\widehat{K}\mathcal{N}
+$\tfrac{1}{\gamma^2}\widehat{\mathcal{L}}^2\mathbf{w}$ were kept together in norm to avoid the difficulties that arise in analyzing $\langle\widehat{\mathcal{L}}^2\mathbf{w},\mathbf{w}\rangle$).
+For numerator $\mathcal{N}$ and denominator $\mathcal{D}$, if $\widehat{K}\mathcal{N}
 \geq \mathcal{D}$, then $\mathcal{N}/\mathcal{D} \geq 1 / \widehat{K}$. 
-\OK{This step assumes that ${\cal D} \neq 0$, but this is not necessarily true since some of the terms are only non-negative rather than positive? Does this matter?} 
-For 
-=======
-the difficulties that arise in analyzing $\langle\widehat{\mathcal{L}}^2\mathbf{w},\mathbf{w}\rangle$).
-For numerator $\mathcal{N}$ and denominator $\mathcal{D}$, if $\widehat{K}\mathcal{N}
-\geq \mathcal{D}$, then $\mathcal{N}/\mathcal{D} \geq 1 / \widehat{K}$. For
->>>>>>> 67fab446
-$\|\widehat{\mathcal{L}}\mathbf{w}\|^2$, $\langle\widehat{\mathcal{L}}\mathbf{w},\mathbf{w}\rangle$,
+\OK{This step assumes that ${\cal D} \neq 0$, but is this necessarily true since some of the terms are only non-negative rather than positive?}
+For $\|\widehat{\mathcal{L}}\mathbf{w}\|^2$, $\langle\widehat{\mathcal{L}}\mathbf{w},\mathbf{w}\rangle$,
 and $\langle\widehat{\mathcal{L}}(\widehat{\mathcal{L}}\mathbf{w}),\widehat{\mathcal{L}}\mathbf{w}\rangle$,
 we can directly bound the ratio of constants in the numerator and denominator.
 For $\|\widehat{\mathcal{L}}\mathbf{w}\|^2$, we have
@@ -1089,6 +1066,7 @@
 \end{align*}
 %
 Combining with \eqref{eq:Pgamma} completes the proof of \eqref{eq:cond_gen}.
+\OK{Shouldn't this read $\|P_{\gamma}^{-1}\| = \frac{1}{s_{\min}(P_{\gamma})}$?}
 \end{proof}
 %
 
@@ -1103,6 +1081,7 @@
 \begin{align}\label{eq:cond_eta}
 \textnormal{cond}(\mathcal{P}_{\gamma = \eta}) \leq 1 + \frac{\beta^2}{\eta^2}.
 \end{align}
+\OK{This $\leq$ needs to become a $<$?}
 %
 In addition, as $\beta \to 0$, $\gamma \to \eta$ and the condition number
 \eqref{eq:cond_gen} $\to 1$ (as expected), and applying the general results
@@ -1457,13 +1436,7 @@
 \subsubsection{A hyperbolic example, and preconditioning with $\eta$ vs. $\gamma_*$}
 \label{sec:numerics:dg:const}
 
-<<<<<<< HEAD
-First, we demonstrate the effectiveness of using $\gamma_*$ (\Cref{sec:solve:gamma}) 
-\OK{What should this reference?}
-=======
-First, we demonstrate the effectiveness of using $\gamma_*$ (\Cref{sec:solve:prec:gamma})
->>>>>>> 67fab446
-instead of $\eta$ in the preconditioner, as well as the robustness of the proposed
+First, we demonstrate the effectiveness of using $\gamma_*$ (\Cref{sec:solve:prec:gamma}) instead of $\eta$ in the preconditioner, as well as the robustness of the proposed
 method on a fully hyperbolic problem, where most papers have only discussed parabolic
 PDEs. Thus, we set the diffusion coefficient $\varepsilon = 0$
 and apply AIR as a preconditioner for individual systems
