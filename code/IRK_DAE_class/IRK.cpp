--- conflicted
+++ resolved
@@ -116,13 +116,8 @@
 
 
 /// Build solvers
-<<<<<<< HEAD
 void IRK::SetSolvers(bool schur_precondition)
-{    
-=======
-void IRK::SetSolvers()
 {
->>>>>>> 27c8f4bf
     if (m_solversInit) return;
     m_solversInit = true;
 
@@ -149,26 +144,16 @@
     if (m_krylov2) {
         m_tri_jac_solver = new TriJacSolver(*m_stageOper,
                                 m_newton_params.jac_update_rate, m_newton_params.gamma_idx,
-<<<<<<< HEAD
                                 m_krylov_params, m_krylov_params2, 
                                 m_jac_solverSparsity, m_jac_precSparsity,
                                 schur_precondition);
-=======
-                                m_krylov_params, m_krylov_params2,
-                                m_jac_solverSparsity, m_jac_precSparsity);
->>>>>>> 27c8f4bf
     // Use same Krylov solvers for 1x1 and 2x2 blocks
     } else {
         m_tri_jac_solver = new TriJacSolver(*m_stageOper,
                                     m_newton_params.jac_update_rate, m_newton_params.gamma_idx,
-<<<<<<< HEAD
                                     m_krylov_params, 
                                     m_jac_solverSparsity, m_jac_precSparsity,
                                     schur_precondition);
-=======
-                                    m_krylov_params,
-                                    m_jac_solverSparsity, m_jac_precSparsity);
->>>>>>> 27c8f4bf
     }
     m_newton_solver->SetSolver(*m_tri_jac_solver);
 }
