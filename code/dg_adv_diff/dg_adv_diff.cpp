#include "mfem.hpp"
#include "IRK.hpp"

using namespace mfem;

double eps = 1e-2;


// COMMENTS
//    + Using multiple AIR iterations helpful here
//    srun -n48 ./dg_adv_diff  -r 6 -i 18 -o 2 -dt 0.005 -air 1 -tf 0.05 --> 86,70 iters
//    srun -n48 ./dg_adv_diff  -r 6 -i 18 -o 2 -dt 0.005 -air 2 -tf 0.05 --> 30,17 iters
//    srun -n48 ./dg_adv_diff  -r 6 -i 18 -o 2 -dt 0.005 -air 3 -tf 0.05 --> 23,11 iters

// Matlab plot of velocity field
// [xs,ys] = meshgrid(0:0.05:1, 0:0.05:1);
// quiver(xs,ys,sin(ys*4*pi),cos(xs*2*pi))

double ic_fn(const Vector &xvec)
{
   double x = xvec[0];
   double y = xvec[1];
#if 0
   double r0 = pow(x-0.25,2) + pow(y-0.25,2);
   double r1 = pow(x-0.75,2) + pow(y-0.25,2);
   double r2 = pow(x-0.25,2) + pow(y-0.75,2);
   double r3 = pow(x-0.75,2) + pow(y-0.75,2);
   return exp(-100*r0) + exp(-100*r1) + exp(-100*r2) + exp(-100*r3);
#else
   double r0 = pow(x-0.25,2) + pow(y-0.25,2);
   double r1 = pow(x-0.5,2) + pow(y-0.75,2);
   double r2 = pow(x-0.75,2) + pow(y-0.5,2);
   return exp(-1*r0) + exp(-1*r1) + exp(-1*r2);
#endif
}

void v_fn(const Vector &xvec, Vector &v)
{
   double x = xvec[0];
   double y = xvec[1];
   // v(0) = 2*M_PI*(0.5 - y);
   // v(1) = 2*M_PI*(x - 0.5);
   v(0) = sin(y*4*M_PI);
   v(1) = cos(x*2*M_PI);
}

class DGMassMatrix
{
   mutable Array<double> M, Minv;
   mutable Array<int> ipiv;
   Array<int> vec_offsets, M_offsets;
   int nel;
public:
   DGMassMatrix(ParFiniteElementSpace &fes)
   {
      // Precompute local mass matrix inverses
      nel = fes.GetNE();
      M_offsets.SetSize(nel+1);
      vec_offsets.SetSize(nel+1);
      vec_offsets[0] = 0;
      M_offsets[0] = 0;
      for (int i=0; i<nel; ++i)
      {
         int dof = fes.GetFE(i)->GetDof();
         vec_offsets[i+1] = vec_offsets[i] + dof;
         M_offsets[i+1] = M_offsets[i] + dof*dof;
      }
      // The final "offset" is the total size of all the blocks
      M.SetSize(M_offsets[nel]);
      Minv.SetSize(M_offsets[nel]);
      ipiv.SetSize(vec_offsets[nel]);

      // Assemble the local mass matrices and compute LU factorization
      MassIntegrator mi;
      for (int i=0; i<nel; ++i)
      {
         int offset = M_offsets[i];
         const FiniteElement *fe = fes.GetFE(i);
         ElementTransformation *tr = fes.GetElementTransformation(i);
         IsoparametricTransformation iso_tr;
         int dof = fe->GetDof();
         DenseMatrix Me(&M[offset], dof, dof);
         mi.AssembleElementMatrix(*fe, *tr, Me);
         std::copy(&M[offset], M + M_offsets[i+1], &Minv[offset]);
         LUFactors lu(&Minv[offset], &ipiv[vec_offsets[i]]);
         lu.Factor(dof);
      }
   }

   // y = Mx
   void Mult(const Vector &x, Vector &y) const
   {
      for (int i=0; i<nel; ++i)
      {
         int dof = vec_offsets[i+1] - vec_offsets[i];
         DenseMatrix Me(&M[M_offsets[i]], dof, dof);
         Me.Mult(&x[vec_offsets[i]], &y[vec_offsets[i]]);
      }
   }

   // Solve Mx = b, overwrite b with solution x
   void Solve(Vector &b) const
   {
      for (int i=0; i<nel; ++i)
      {
         int v_offset = vec_offsets[i];
         int dof = vec_offsets[i+1] - vec_offsets[i];
         LUFactors lu(&Minv[M_offsets[i]], &ipiv[v_offset]);
         lu.Solve(dof, 1, &b[v_offset]);
      }
   }

   // Solve Mx = b
   void Solve(const Vector &b, Vector &x) const
   {
      x = b;
      Solve(x);
   }
};

struct BackwardEulerPreconditioner : Solver
{
   HypreParMatrix B;
   HypreParMatrix B_s;
   HypreBoomerAMG *AMG_solver;
   HypreGMRES *GMRES_solver;
   BlockILU *prec;
   int blocksize;
   bool use_gmres;
public:
   BackwardEulerPreconditioner(ParFiniteElementSpace &fes, double gamma,
                               HypreParMatrix &M, double dt, HypreParMatrix &A)
      : Solver(fes.GetTrueVSize()), B(A), AMG_solver(NULL), use_gmres(false)
   {
      // Set B = gamma*M - dt*A
      B *= -dt;
      SparseMatrix B_diag, M_diag;
      B.GetDiag(B_diag);
      M.GetDiag(M_diag);
      // M is block diagonal, so suffices to only add the processor-local part
      B_diag.Add(gamma, M_diag);
      prec = new BlockILU(B);
   }
   BackwardEulerPreconditioner(ParFiniteElementSpace &fes, double gamma,
                               HypreParMatrix &M, double dt, HypreParMatrix &A,
                               int AMG_iter, bool use_gmres_)
      : Solver(fes.GetTrueVSize()), B(A), prec(NULL), use_gmres(use_gmres_)
   {
      // Set B = gamma*M - dt*A
      B *= -dt;
      SparseMatrix B_diag, M_diag;
      B.GetDiag(B_diag);
      M.GetDiag(M_diag);
      // M is block diagonal, so suffices to only add the processor-local part
      B_diag.Add(gamma, M_diag);

      int order = fes.GetOrder(0);
      blocksize = (order+1)*(order+1);

      // BUild AMG solver
      if (blocksize > 0) {
         BlockInverseScale(&B, &B_s, NULL, NULL, blocksize, 0);
         AMG_solver = new HypreBoomerAMG(B_s);
      }
      else {
         AMG_solver = new HypreBoomerAMG(B);
      }
<<<<<<< HEAD
      AMG_solver->SetMaxLevels(50); 
      if (eps > 1e-4) {
         AMG_solver->SetLAIROptions(1.5, "", "FA", 0.1, 0.01, 0.0,
                                    0, 3, 0.0, 6, -1, 1);
      }
      else {
         AMG_solver->SetLAIROptions(1.5, "", "FA", 0.1, 0.01, 0.0,
                                    100, 3, 0.0, 6, -1, 1);
         // AMG_solver->SetLAIROptions(1.5, "", "FFC", 0.1, 0.01, 0.0,
         //                           100, 3, 0.0, 6, -1, 1);
      }
=======
      AMG_solver->SetMaxLevels(50);
      AMG_solver->SetLAIROptions(1.5, "", "FFC", 0.1, 0.01, 0.0,
                                    100, 3, 0.0, 10, -1, 1);
                                // 100, 3, 0.0, 6, -1, 1);
>>>>>>> 647fbb3b
      AMG_solver->SetTol(1e-12);
      if (use_gmres) {
         if (blocksize > 0) GMRES_solver = new HypreGMRES(B_s);
         else GMRES_solver = new HypreGMRES(B);
         GMRES_solver->SetMaxIter(AMG_iter);
         GMRES_solver->SetTol(1e-12);
         GMRES_solver->SetPreconditioner(*AMG_solver);
         AMG_solver->SetMaxIter(1);
      }
      else {
         GMRES_solver = NULL;
         AMG_solver->SetTol(1e-12);
         AMG_solver->SetMaxIter(AMG_iter);
      }
      AMG_solver->SetPrintLevel(0);
   }
   void Mult(const Vector &x, Vector &y) const
   {
      y = 0.0;
      if (AMG_solver) {
         if (blocksize > 0) {
            HypreParVector b_s;
            BlockInverseScale(&B, NULL, &x, &b_s, blocksize, 2);
            if (use_gmres) GMRES_solver->Mult(b_s, y);
            else AMG_solver->Mult(b_s, y);
         }
         else {
            if (use_gmres) GMRES_solver->Mult(x, y);
            else AMG_solver->Mult(x, y);
         }
      }
      else {
         prec->Mult(x, y);
      }
   }
   void SetOperator(const Operator &op) { }

   ~BackwardEulerPreconditioner()
   {
      if (AMG_solver) delete AMG_solver;
      if (GMRES_solver) delete GMRES_solver;
      if (prec) delete prec;
   }
};

// Provides the time-dependent RHS of the ODEs after spatially discretizing the
//     PDE,
//         du/dt = L*u + s(t) == - A*u + D*u + s(t).
//     where:
//         A: The advection discretization,
//         D: The diffusion discretization,
//         s: The solution-independent source term discretization.
struct DGAdvDiff : IRKOperator
{
   ParFiniteElementSpace &fes;
   VectorFunctionCoefficient v_coeff;
   ConstantCoefficient diff_coeff;
   ParBilinearForm a, m;
   DGMassMatrix mass;
   std::map<std::pair<double,double>,BackwardEulerPreconditioner*> prec;
   BackwardEulerPreconditioner *current_prec;
   HypreParMatrix *A_mat, *M_mat;
   int use_AIR;
   bool use_gmres;
public:
   DGAdvDiff(ParFiniteElementSpace &fes_, int use_AIR_= 1,
      bool use_gmres_ = false)
      : IRKOperator(fes_.GetComm(), fes_.GetTrueVSize(), 0.0, IMPLICIT),
        fes(fes_),
        v_coeff(fes.GetMesh()->Dimension(), v_fn),
        diff_coeff(-eps),
        a(&fes),
        m(&fes),
        mass(fes),
        use_AIR(use_AIR_),
        use_gmres(use_gmres_)
   {
      const int order = fes.GetOrder(0);
      const double sigma = -1.0;
      const double kappa = (order+1)*(order+1);
      // Set up convection-diffusion bilinear form
      // Convection
      a.AddDomainIntegrator(new ConvectionIntegrator(v_coeff, -1.0));
      a.AddInteriorFaceIntegrator(
         new TransposeIntegrator(new DGTraceIntegrator(v_coeff, 1.0, -0.5)));
      a.AddBdrFaceIntegrator(
         new TransposeIntegrator(new DGTraceIntegrator(v_coeff, 1.0, -0.5)));
      // Diffusion
      a.AddDomainIntegrator(new DiffusionIntegrator(diff_coeff));
      a.AddInteriorFaceIntegrator(new DGDiffusionIntegrator(diff_coeff, sigma,
                                                            kappa));
      a.AddBdrFaceIntegrator(new DGDiffusionIntegrator(diff_coeff, sigma, kappa));
      a.Assemble(0);
      a.Finalize(0);
      A_mat = a.ParallelAssemble();

      m.AddDomainIntegrator(new MassIntegrator);
      m.Assemble(0);
      m.Finalize(0);
      M_mat = m.ParallelAssemble();

      current_prec = nullptr;
   }

   // Compute the right-hand side of the ODE system.
   // du_dt <- M^{-1} L y
   virtual void Mult(const Vector &u, Vector &du_dt) const override
   {
      A_mat->Mult(u, du_dt);
      mass.Solve(du_dt);
   }

   virtual void ApplyL(const Vector &x, Vector &y) const override
   {
      y.SetSize(x.Size());
      A_mat->Mult(x, y);
   }

   void ExplicitMult(const Vector &u, Vector &du_dt) const override
   {
      A_mat->Mult(u, du_dt);
   }

   // Apply action of the mass matrix
   virtual void ImplicitMult(const Vector &x, Vector &y) const override
   {
      mass.Mult(x, y);
   }

   virtual void ApplyMInv(const Vector &x, Vector &y) const override
   {
      mass.Solve(x, y);
   }

   /// Precondition B*x=y <==> (\gamma*I - dt*L)*x=y
   inline void ImplicitPrec(const Vector &x, Vector &y) const override
   {
      MFEM_VERIFY(current_prec != NULL, "Must call SetSystem before ImplicitPrec");
      current_prec->Mult(x, y);
   }

   /** Ensures that this->ImplicitPrec() preconditions (\gamma*M - dt*L)
           + index -> index of system to solve, [0,s_eff)
           + dt    -> time step size
           + type  -> eigenvalue type, 1 = real, 2 = complex pair
        These additional parameters are to provide ways to track when
        (\gamma*M - dt*L) must be reconstructed or not to minimize setup. */
   virtual void SetSystem(int index, double dt, double gamma, int type) override
   {
      std::pair<double,double> key = std::make_pair(dt, gamma);
      bool key_exists = prec.find(key) != prec.end();
      if (!key_exists)
      {
         if (use_AIR > 0) {
            prec[key] = new BackwardEulerPreconditioner(fes, gamma, *M_mat, dt,
                                                        *A_mat, use_AIR, use_gmres);
         }
         else {
            prec[key] = new BackwardEulerPreconditioner(fes, gamma, *M_mat, dt, *A_mat);
         }
      }
      current_prec = prec[key];
   }

   ~DGAdvDiff()
   {
      for (auto &P : prec)
      {
         delete P.second;
      }
      delete A_mat;
      delete M_mat;
   }
};

class DG_Solver : public Solver
{
private:
   DGAdvDiff &dg;
   mutable GMRESSolver linear_solver;
public:
   DG_Solver(DGAdvDiff &dg_)
      : dg(dg_),
        linear_solver(dg.fes.GetComm())
   {
      linear_solver.iterative_mode = false;
      linear_solver.SetRelTol(1e-10);
      linear_solver.SetAbsTol(1e-10);
      linear_solver.SetMaxIter(100);
      linear_solver.SetKDim(100);
      linear_solver.SetPrintLevel(2);
   }

   void SetTimeStep(double dt)
   {
      dg.SetSystem(0, dt, 1.0, 0);
      linear_solver.SetPreconditioner(*dg.current_prec);
      linear_solver.SetOperator(dg.current_prec->B);
   }

   void SetOperator(const Operator &op) { }

   virtual void Mult(const Vector &x, Vector &y) const
   {
      linear_solver.Mult(x, y);
   }
};

class FE_Evolution : public TimeDependentOperator
{
private:
   DGAdvDiff &dg;
   DG_Solver dg_solver;
   mutable Vector z;

public:
   FE_Evolution(DGAdvDiff &dg_)
      : TimeDependentOperator(dg_.Height()),
        dg(dg_),
        dg_solver(dg)
   { }

   virtual void Mult(const Vector &x, Vector &y) const
   {
      dg.Mult(x, y);
   }

   virtual void ImplicitSolve(const double dt, const Vector &x, Vector &k)
   {
      z.SetSize(x.Size());
      dg.ExplicitMult(x, z);
      dg_solver.SetTimeStep(dt);
      dg_solver.Mult(z, k);
   }
};

int run_adv_diff(int argc, char *argv[])
{
   int num_procs, myid;
   MPI_Comm_size(MPI_COMM_WORLD, &num_procs);
   MPI_Comm_rank(MPI_COMM_WORLD, &myid);
   bool root = (myid == 0);

   static const double sigma = -1.0;

   const char *mesh_file = MFEM_DIR "data/inline-quad.mesh";
   int ser_ref_levels = 3;
   int par_ref_levels = 2;
   int order = 1;
   double kappa = -1.0;
   double dt = 1e-3;
   double tf = 0.1;
   int use_irk = 16;
   int use_AIR = 1;
   // bool use_ilu = true;
   int nsubiter = 1;
   bool visualization = false;
   int vis_steps = 200;
   int use_gmres = false;
   int maxiter = 150;
   int mag_prec = 0;

   OptionsParser args(argc, argv);
   args.AddOption(&mesh_file, "-m", "--mesh",
                  "Mesh file to use.");
   args.AddOption(&ser_ref_levels, "-rs", "--refine",
                  "Number of times to refine the serial mesh uniformly.");
   args.AddOption(&par_ref_levels, "-rp", "--refine",
                  "Number of times to refine the parallel mesh uniformly.");
   args.AddOption(&order, "-o", "--order",
                  "Finite element order (polynomial degree) >= 0.");
   args.AddOption(&kappa, "-k", "--kappa",
                  "One of the two DG penalty parameters, should be positive."
                  " Negative values are replaced with (order+1)^2.");
   args.AddOption(&eps, "-e", "--epsilon", "Diffusion coefficient.");
   args.AddOption(&dt, "-dt", "--time-step", "Time step.");
   args.AddOption(&tf, "-tf", "--final-time", "Final time.");
   args.AddOption(&use_irk, "-i", "--irk", "Use IRK solver (provide id; if 0, no IRK).");
   args.AddOption(&use_AIR, "-air", "--use-air", "Use AIR: > 0 implies # AIR iterations, 0 = Block ILU.");
   args.AddOption(&visualization, "-v", "--visualization", "-nov", "--no-visualization",
                  "Use IRK solver.");
   args.AddOption(&use_gmres, "-gmres", "--use-gmres",
                  "-1=FGMRES/fixed-point, 0=GMRES/fixed-point, 1=FGMRES/GMRES.");
   args.AddOption(&mag_prec, "-mag", "--mag-prec",
                  "0 -> gamma = eta, 1 -> gamma = sqrt(eta^2+beta^2).");
   args.Parse();
   if (!args.Good())
   {
      if (myid == 0) args.PrintUsage(std::cout);
      return 1;
   }
   if (kappa < 0)
   {
      kappa = (order+1)*(order+1);
   }
   if (root) { args.PrintOptions(std::cout); }

   Mesh *serial_mesh = new Mesh(mesh_file, 1, 1);
   int dim = serial_mesh->Dimension();
   if (ser_ref_levels < 0)
   {
      ser_ref_levels = (int)floor(log(50000./serial_mesh->GetNE())/log(2.)/dim);
   }
   for (int l = 0; l < ser_ref_levels; l++)
   {
      serial_mesh->UniformRefinement();
   }
   ParMesh mesh(MPI_COMM_WORLD, *serial_mesh);
   delete serial_mesh;
   for (int lev = 0; lev < par_ref_levels; lev++)
   {
      mesh.UniformRefinement();
   }

   // Print mesh size
   double hmin, hmax, kmin, kmax;
   mesh.GetCharacteristics (hmin, hmax, kmin, kmax);
   if (root)
   {
      std::cout << "dt = " << dt << ", hmin = " << hmin << ", hmax = " << hmax << "\n";
      std::cout << "time order = " << use_irk%10 << ", space order = " << order << "\n";
      std::cout << "time acc. = " << std::pow(dt,(use_irk%10))
                << ", space acc. = " << std::pow(hmax,order) << "\n";
   }

   DG_FECollection fec(order, dim, BasisType::GaussLobatto);
   ParFiniteElementSpace fes(&mesh, &fec);

   ParGridFunction u(&fes);
   FunctionCoefficient ic_coeff(ic_fn);
   u.ProjectCoefficient(ic_coeff);

   ParaViewDataCollection dc("DGAdvDiff", &mesh);
   if (visualization) {
      dc.SetPrefixPath("ParaView");
      dc.RegisterField("u", &u);
      dc.SetLevelsOfDetail(order);
      dc.SetDataFormat(VTKFormat::BINARY);
      dc.SetHighOrderOutput(true);
      dc.SetCycle(0);
      dc.SetTime(0.0);
      dc.Save();
   }

   bool temp_dg;
   if (use_gmres==1) {
      temp_dg = true;
   }
   else {
      temp_dg = false;
   }
   DGAdvDiff dg(fes, use_AIR, temp_dg);

   double t = 0.0;

   std::unique_ptr<ODESolver> ode;

   if (use_irk != 0)
   {
      RKData::Type irk_type = static_cast<RKData::Type>(use_irk); // RKData::LSDIRK3;
      // RKData::Type irk_type = RKData::LSDIRK1;
      // Can adjust rel tol, abs tol, maxiter, kdim, etc.
      IRK::KrylovParams krylov_params;
      krylov_params.printlevel = 2;
      krylov_params.kdim = 50;
      krylov_params.maxiter = maxiter;
      // krylov_params.abstol = 1e-12;
      krylov_params.reltol = 1e-12;
      if (use_gmres==-1 || use_gmres==1) krylov_params.solver = IRK::KrylovMethod::FGMRES;
      else if(use_gmres == 2) krylov_params.solver = IRK::KrylovMethod::FP;
      else krylov_params.solver = IRK::KrylovMethod::GMRES;

      // Build IRK object using spatial discretization
      IRK *irk = new IRK(&dg, irk_type, mag_prec);
      // Set GMRES settings
      irk->SetKrylovParams(krylov_params);
      // Initialize solver
      irk->Init(dg);
      ode.reset(irk);
   }
   else
   {
      // std::unique_ptr<ODESolver> ode(new RK4Solver);
      ode.reset(new SDIRK33Solver);
      // ode.reset(new BackwardEulerSolver);
      FE_Evolution evol(dg);
      evol.SetTime(t);
      ode->Init(evol);
   }

   double t_vis = t;
   double vis_int = (tf-t)/double(vis_steps);

   // Vector sizes
   if (root)
   {
      std::cout << "Number of unknowns/proc: " << fes.GetVSize() << std::endl;
      std::cout << "Total number of unknowns: " << fes.GlobalVSize() << std::endl;
   }

   bool done = false;
   while (!done)
   {
      double dt_real = min(dt, tf - t);
      ode->Step(u, t, dt_real);
      done = (t >= tf - 1e-8*dt);
      if (t - t_vis > vis_int || done)
      {
         if (myid == 0) printf("t = %4.3f\n", t);
         if (root) { printf("t = %4.3f\n", t); }
         if (visualization) {
            t_vis = t;
            dc.SetCycle(dc.GetCycle()+1);
            dc.SetTime(t);
            dc.Save();
         }
      }
   }

<<<<<<< HEAD
   MPI_Barrier(MPI_COMM_WORLD);
   MPI_Finalize();
=======
>>>>>>> 647fbb3b
   return 0;
}

int main(int argc, char **argv)
{
   MPI_Init(&argc, &argv);
   int retval = run_adv_diff(argc, argv);
   MPI_Finalize();
   return retval;
}<|MERGE_RESOLUTION|>--- conflicted
+++ resolved
@@ -165,7 +165,6 @@
       else {
          AMG_solver = new HypreBoomerAMG(B);
       }
-<<<<<<< HEAD
       AMG_solver->SetMaxLevels(50); 
       if (eps > 1e-4) {
          AMG_solver->SetLAIROptions(1.5, "", "FA", 0.1, 0.01, 0.0,
@@ -177,12 +176,6 @@
          // AMG_solver->SetLAIROptions(1.5, "", "FFC", 0.1, 0.01, 0.0,
          //                           100, 3, 0.0, 6, -1, 1);
       }
-=======
-      AMG_solver->SetMaxLevels(50);
-      AMG_solver->SetLAIROptions(1.5, "", "FFC", 0.1, 0.01, 0.0,
-                                    100, 3, 0.0, 10, -1, 1);
-                                // 100, 3, 0.0, 6, -1, 1);
->>>>>>> 647fbb3b
       AMG_solver->SetTol(1e-12);
       if (use_gmres) {
          if (blocksize > 0) GMRES_solver = new HypreGMRES(B_s);
@@ -602,11 +595,6 @@
       }
    }
 
-<<<<<<< HEAD
-   MPI_Barrier(MPI_COMM_WORLD);
-   MPI_Finalize();
-=======
->>>>>>> 647fbb3b
    return 0;
 }
 
@@ -614,6 +602,7 @@
 {
    MPI_Init(&argc, &argv);
    int retval = run_adv_diff(argc, argv);
+   MPI_Barrier(MPI_COMM_WORLD);
    MPI_Finalize();
    return retval;
 }