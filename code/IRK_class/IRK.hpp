#ifndef IRK_H
#define IRK_H

#include "HYPRE.h"
#include "mfem.hpp"

#include <mpi.h>
#include <map>
#include <vector>
#include <string>
#include <iostream>

using namespace mfem;
using namespace std;

/* 
Abstract base class for linear spatial discretizations of a PDE resulting in the 
time-dependent ODE 
    M*du/dt = L*u + g(t)    _OR_    du/dt = L*u + g(t)

TODO: rework comments below once we've finalized what we're doing

If no mass matrix exists, M_exists=false must be passed to the constructor. 
If a mass matrix exists (default), the virtual function ApplyM() must be implemented.
*/
class IRKOperator : public TimeDependentOperator
{    
protected:
    MPI_Comm m_globComm;
    
public:
    // NOTE: Knowledge of a mass matrix is decuded from the value of TimeDependentOperator::isImplicit() 
    IRKOperator(MPI_Comm comm) 
        : TimeDependentOperator(), m_globComm{comm}, m_M_exists{this->isImplicit()} {};
    
    ~IRKOperator() { };

    /** Apply action of du/dt, y <- M^{-1}*[L*x + g(t)] _OR_ y <- [L*x + g(t)] */
    virtual void Mult(const Vector &x, Vector &y) const = 0;
    
    /** Apply action mass matrix, y = M*x. 
    If not re-implemented, this method simply generates an error. */
    virtual void ImplicitMult(const Vector &x, Vector &y) const
    {
        mfem_error("IRKOperator::ImplicitMult() is not overridden!");
    }
    
    /* TODO: Ben, not quite sure what to do here... Given that M defines the 
    implicit component of the system, and, so, "ImplicitMult()" computes its action, it
    it seems natural to me that "ImplicitSolve()" should compute the action of its 
    inverse... But we cannot use this name as it already means something different in 
    TimeDependentOperator... Should we just call it "ApplyInvM()"? It's just a little 
    awkard having such different names for two functions that do the inverse of each other...
    
    Maybe we should just call this ImplicitInvMult(), then it's consistsent with ImplicitMult()
    */
    /** Apply action of inverse of mass matrix, y = M^{-1}*x. 
    If not re-implemented, this method simply generates an error. */
    virtual void ApplyMInv(const Vector &x, Vector &y) const
    {
        mfem_error("IRKOperator::ApplyMInv() is not overridden!");
    }
    
    /** Apply action of L, y = L*x. */
    virtual void ApplyL(const Vector &x, Vector &y) const = 0;
    
    
    /** Precondition (\gamma*M - dt*L) OR (\gamma*I - dt*L) */
    virtual void ImplicitPrec(const Vector &x, Vector &y) const = 0;
    
    
    // Function to ensure that ImplicitPrec preconditions (\gamma*M - dt*L) OR (\gamma*I - dt*L)
    // with gamma and dt as passed to this function.
    //      + index -> index of real char poly factor, [0,#number of real factors)
    //      + type -> eigenvalue type, 1 = real, 2 = complex pair
    //      + t -> time.
    // These additional parameters are to provide ways to track when
    // (\gamma*M - dt*L) or (\gamma*I - dt*L) must be reconstructed or not to minimize setup.
    virtual void SetSystem(int index, double t, double dt,
                           double gamma, int type) = 0;
    
    
    /* Get y <- P(alpha*M^{-1}*L)*x _OR_ y <- P(alpha*L)*x for P a polynomial 
        defined by coefficients, c:
            P(x) := c(0)*x^0 + c(1)*x^1 + ... + c(n)*x^n.
        Coefficients must be provided for all monomial terms, even if they're 0. */
    inline void PolynomialMult(Vector c, double alpha, const Vector &x, Vector &y) const
    {
        int n = c.Size() - 1;
        y.Set(c[n], x); // y <- coefficients[n]*x
        Vector z(y); // Auxillary vector
        
        // With a mass matrix
        if (m_M_exists) {
            Vector w(y); // Mass matrix requires an extra auxillary vector
            for (int i = n-1; i >= 0; i--) {
                this->ApplyL(y, w); // w <- L*y       
                this->ApplyMInv(w, z); // z <- M^{-1}*w                
                if (c[i] != 0.0) {
                    add(c[i], x, alpha, z, y); // y <- c[i]*x + alpha*z
                } else {
                    y.Set(alpha, z); // y <- alpha*z
                } 
            } 
            
        // Without a mass matrix
        } else {
            for (int i = n-1; i >= 0; i--) {
                this->ApplyL(y, z); // z <- L*y
                if (c[i] != 0.0) {
                    add(c[i], x, alpha, z, y); // y <- c[i]*x + alpha*z
                } else {
                    y.Set(alpha, z); // y <- alpha*z
                }                       
            } 
        }
    };
    
    // Does a mass matrix exist for this discretization; this needs to be public so IRK can access it
    bool m_M_exists; 
};


/* Wrapper to preconditioner factors in a polynomial by preconditioning either
    TYPE 1. [zeta*M - dt*L]
    TYPE 2. [zeta*M - dt*L]M^{-1}[zeta*M - dt*L]
For Type 1, there should be an M^{-1}, but M is applied to both sides of
the equation before solving. [zeta*M - dt*L] is then preconditioned using
IRKOperator.ImplicitPrec(). Type 2 involves two IRKOperator.ImplicitPrec()
applications, with an application of M in between, IRKOperator.ApplyM().
*/
class CharPolyPrecon : public Solver
{

private:
    int m_type; /* 1 or 2; type of preconditioner to provide */
    IRKOperator &m_S; /* Holds all information about spatial discretization */

public:

    CharPolyPrecon(IRKOperator &S)
        : Solver(S.Height(), false), m_S(S), m_type(-1) { };

    ~CharPolyPrecon() { };

    void SetType(int type) { m_type = type; };

    inline void Mult(const Vector &x, Vector &y) const
    {
        if (m_type == 1) {
            // With mass matrix
            if (m_S.m_M_exists) {
<<<<<<< HEAD
                m_S.ImplicitPrec(x, y);   // Precondition [gamma*M - dt*L]
=======
                Vector z(x);
                m_S.ImplicitMult(x, z);   // Apply M
                m_S.ImplicitPrec(z, y);   // Precondition [gamma*M - dt*L]
>>>>>>> 983bab92
            // Without mass matrix
            }
            else {
                m_S.ImplicitPrec(x, y);   // Precondition [gamma*I - dt*L]
            }
        }
        else if (m_type == 2) {
            Vector z(x);
            // With mass matrix 
            if (m_S.m_M_exists) {
<<<<<<< HEAD
                m_S.ImplicitPrec(x, y);     // Precondition [gamma*M - dt*L]
                m_S.ApplyM(y, z);           // Apply M
=======
                m_S.ImplicitMult(x, z);     // Apply M
                m_S.ImplicitPrec(z, y);     // Precondition [gamma*M - dt*L]
                m_S.ImplicitMult(y, z);     // Apply M
>>>>>>> 983bab92
                m_S.ImplicitPrec(z, y);     // Precondition [gamma*M - dt*L]
            // Without mass matrix
            }
            else {
                m_S.ImplicitPrec(x, z);     // Precondition [gamma*I - dt*L]
                m_S.ImplicitPrec(z, y);     // Precondition [gamma*I - dt*L]
            }
        }
        else {
            mfem_error("CharPolyPrecon::Must set polynomial type 1 or 2!\n");
        }
    };

    // Purely virtual function we must implement but do not use
    virtual void SetOperator(const Operator &op) {  };
};

/* Char. poly factors, F:
    TYPE 1. F == [zeta*I - dt*L]
    TYPE 2. F == [(eta^2+beta^2)*I - 2*eta*dt*L + (dt*L)^2] 
*/
class CharPolyOp : public Operator
{
private:

    int m_type; // 1 or 2; type of factor
    double m_gamma; // Constant in preconditioner
    double m_dt;
    Vector m_c;     // Coefficients describing operator as polynomial in L
    IRKOperator &m_S;

public:

    /* Constructor for TYPE 1 char. polynomial factor */
    CharPolyOp(double dt, double zeta, IRKOperator &S) 
        : Operator(S.Height()), m_c(2), m_dt{dt}, m_S{S},
            m_gamma(zeta), m_type(1)
    {
        // Coefficients of operator as a polynomial in L
        m_c(0) = zeta;
        m_c(1) = -1.0;
    };

    /* Constructor for TYPE 2 char. polynomial factor */
    CharPolyOp(double dt, double eta, double beta, IRKOperator &S) 
        : Operator(S.Height()), m_dt{dt}, m_S{S},
        m_c(3), m_gamma(eta), m_type(2)
    {
        // Coefficients of operator as a polynomial in L
        m_c(0) = eta*eta + beta*beta;
        m_c(1) = -2.0*eta;
        m_c(2) = 1.0;
    };

    inline int Type() {return m_type; };
    inline double Gamma() {return m_gamma; };
    inline double dt() {return m_dt; };
    inline void Setdt(double dt) { m_dt = dt; };

    /* y <- char. poly factor(dt*M^{-1}*L) * x */
    inline void Mult(const Vector &x, Vector &y) const { m_S.PolynomialMult(m_c, m_dt, x, y); }

    ~CharPolyOp() { };
};


/* Class implementing conjugate pair preconditioned solution of fully implicit 
RK schemes for the linear ODE system M*du/dt = L*u + g(t), as implemented in 
IRKOperator */
class IRK : public ODESolver
{
private:    

    IRKOperator * m_S;          // Holds all information about THE spatial discretization. TODO: Maybe rename to avoid confusion with Butcher m_s...
    Vector * m_z;               // RHS of linear system
    Vector * m_y;               // Solution of linear system
    Vector * m_w;               // Auxillary vector

    // Char. poly factors and preconditioner wrapper
    Array<CharPolyOp  *> m_CharPolyOps;
    CharPolyPrecon  m_CharPolyPrec;
    IterativeSolver * m_krylov;

    // Runge-Kutta variables
    int m_RK_ID;        // Type of IRK scheme
    int m_solveID;      // Type of Krylov acceleration
    int m_s;            // Number of RK stages
    DenseMatrix m_A0;   // Butcher tableau matrix A0
    DenseMatrix m_invA0;// Inverse of A0
    Vector m_b0;        // Butcher tableau weights
    Vector m_c0;        // Butcher tableau nodes
    Vector m_d0;        // The vector b0^\top * inv(A0)
    Vector m_zeta;      // REAL eigenvalues of inv(A0)
    Vector m_beta;      // IMAGINARY parts of complex pairs of eigenvalues of inv(A0)
    Vector m_eta;       // REAL parts of complex pairs of eigenvalues of inv(A0)
    vector<Vector> m_XCoeffs;  // Vectors for the coefficients of polynomials {X_j}_{j=1}^s
    // TODO: if I use MFEM::Array<Vector> rather than std::vector<Vector> I get compiler warnings whenever I size the MFEM::Array...
    //Vector * m_XCoeffs;  // Vectors for the coefficients of polynomials {X_j}_{j=1}^s

    // --- Relating to HYPRE solution of linear systems ---
    int m_numProcess;
    int m_rank;
    MPI_Comm m_comm;          // Global communicator

    void SetButcherData();    // Set Butcher tableau coefficients
    void SizeButcherData(int nRealEigs, int nCCEigs); // Set dimensions of Butcher arrays
    void SetXCoeffs();        // Set coefficients of polynomials X_j
    void StiffAccSimplify();  // Modify XCoeffs in instance of stiffly accurate IRK scheme
    void PolyAction();        // Compute action of a polynomial on a vector

    // Construct right-hand side, m_z, for IRK integration, including applying
    // the block Adjugate and Butcher inverse 
    void ConstructRHS(const Vector &x, double t, double dt);

public:

    // Implicit Runge Kutta type. Enumeration:
    //  First digit: group of schemes
    //  + 0 = L-stable SDIRK
    //  + 1 = Gauss-Legendre
    //  + 2 = RadauIIA
    //  + 3 = Lobatto IIIC
    //  Second digit: order of scheme
    enum Type { 
        SDIRK1 = 01, SDIRK2 = 02, SDIRK3 = 03, SDIRK4 = 04,
        Gauss4 = 14, Gauss6 = 16, Gauss8 = 18, Gauss10 = 110,
        RadauIIA3 = 23, RadauIIA5 = 25, RadauIIA7 = 27, RadauIIA9 = 29,
        LobIIIC2 = 32, LobIIIC4 = 34, LobIIIC6 = 36, LobIIIC8 = 38
    };

    // Krylov solve type for IRK system
    enum Solve {
        CG = 0, MINRES = 1, GMRES = 2, BICGSTAB = 3, FGMRES = 4
    };

    IRK(IRKOperator *S, IRK::Type RK_ID, MPI_Comm comm);
    ~IRK();

    void Run(Vector &x, double &t, double &dt, double tf);
    
    void Step(Vector &x, double &t, double &dt);

    void SetSolve(IRK::Solve solveID=IRK::GMRES, double reltol=1e-6,
                  int maxiter=250, double abstol=1e-6, int kdim=15,
                  int printlevel=2);

    void SaveSolInfo(string filename, map<string, string> additionalInfo);
};

#endif<|MERGE_RESOLUTION|>--- conflicted
+++ resolved
@@ -1,5 +1,11 @@
 #ifndef IRK_H
 #define IRK_H
+
+//#ifndef SPATIALDISCRETIZATION_H
+
+//#endif
+
+#include "SpatialDiscretization.hpp"
 
 #include "HYPRE.h"
 #include "mfem.hpp"
@@ -13,182 +19,82 @@
 using namespace mfem;
 using namespace std;
 
-/* 
-Abstract base class for linear spatial discretizations of a PDE resulting in the 
-time-dependent ODE 
-    M*du/dt = L*u + g(t)    _OR_    du/dt = L*u + g(t)
-
-TODO: rework comments below once we've finalized what we're doing
-
-If no mass matrix exists, M_exists=false must be passed to the constructor. 
-If a mass matrix exists (default), the virtual function ApplyM() must be implemented.
-*/
-class IRKOperator : public TimeDependentOperator
-{    
-protected:
-    MPI_Comm m_globComm;
-    
-public:
-    // NOTE: Knowledge of a mass matrix is decuded from the value of TimeDependentOperator::isImplicit() 
-    IRKOperator(MPI_Comm comm) 
-        : TimeDependentOperator(), m_globComm{comm}, m_M_exists{this->isImplicit()} {};
-    
-    ~IRKOperator() { };
-
-    /** Apply action of du/dt, y <- M^{-1}*[L*x + g(t)] _OR_ y <- [L*x + g(t)] */
-    virtual void Mult(const Vector &x, Vector &y) const = 0;
-    
-    /** Apply action mass matrix, y = M*x. 
-    If not re-implemented, this method simply generates an error. */
-    virtual void ImplicitMult(const Vector &x, Vector &y) const
-    {
-        mfem_error("IRKOperator::ImplicitMult() is not overridden!");
-    }
-    
-    /* TODO: Ben, not quite sure what to do here... Given that M defines the 
-    implicit component of the system, and, so, "ImplicitMult()" computes its action, it
-    it seems natural to me that "ImplicitSolve()" should compute the action of its 
-    inverse... But we cannot use this name as it already means something different in 
-    TimeDependentOperator... Should we just call it "ApplyInvM()"? It's just a little 
-    awkard having such different names for two functions that do the inverse of each other...
-    
-    Maybe we should just call this ImplicitInvMult(), then it's consistsent with ImplicitMult()
-    */
-    /** Apply action of inverse of mass matrix, y = M^{-1}*x. 
-    If not re-implemented, this method simply generates an error. */
-    virtual void ApplyMInv(const Vector &x, Vector &y) const
-    {
-        mfem_error("IRKOperator::ApplyMInv() is not overridden!");
-    }
-    
-    /** Apply action of L, y = L*x. */
-    virtual void ApplyL(const Vector &x, Vector &y) const = 0;
-    
-    
-    /** Precondition (\gamma*M - dt*L) OR (\gamma*I - dt*L) */
-    virtual void ImplicitPrec(const Vector &x, Vector &y) const = 0;
-    
-    
-    // Function to ensure that ImplicitPrec preconditions (\gamma*M - dt*L) OR (\gamma*I - dt*L)
-    // with gamma and dt as passed to this function.
-    //      + index -> index of real char poly factor, [0,#number of real factors)
-    //      + type -> eigenvalue type, 1 = real, 2 = complex pair
-    //      + t -> time.
-    // These additional parameters are to provide ways to track when
-    // (\gamma*M - dt*L) or (\gamma*I - dt*L) must be reconstructed or not to minimize setup.
-    virtual void SetSystem(int index, double t, double dt,
-                           double gamma, int type) = 0;
-    
-    
-    /* Get y <- P(alpha*M^{-1}*L)*x _OR_ y <- P(alpha*L)*x for P a polynomial 
-        defined by coefficients, c:
-            P(x) := c(0)*x^0 + c(1)*x^1 + ... + c(n)*x^n.
-        Coefficients must be provided for all monomial terms, even if they're 0. */
-    inline void PolynomialMult(Vector c, double alpha, const Vector &x, Vector &y) const
-    {
-        int n = c.Size() - 1;
-        y.Set(c[n], x); // y <- coefficients[n]*x
-        Vector z(y); // Auxillary vector
+
+struct AMG_parameters {
+   // Options: LAIR: {1, 1.5, 2}, NAIR: {3, 4, 5} - default 1.5
+   //    LAIR is more robust on non-triangular matrices, NAIR should be
+   //    faster to setup at the cost of slightly degraded convergence. 
+   //    E.g., NAIR 4 corresponds to distance 4-2=2 restriction.
+   double distance;
+   // Options string consisting of F, C, or A; e.g., "FFC" or "FA"
+   //    Default: prerelax = "", postrelax = "FA" (FA specifically
+   //    for type 10 relax)
+   std::string prerelax;
+   std::string postrelax;
+   // Strength tolerance for coarsening. Default 0.1, can be problem
+   // dependent. Try between 0.01 and 0.5, typically in the middle.
+   double strength_tolC;
+   // Tolerance for building restriction. Smaller is better, typically 
+   // 0.01 (default) or so. 
+   double strength_tolR;
+   // Remove small entries from R. Default 0, strategy we are testing to
+   // reduce complexity. 
+   double filter_tolR;
+   // Default 100 (simple interpolation). Can also use 6 (classical interp).
+   int interp_type;
+   // Default 10 (processor block Jacobi, i.e., ordered on processor Gauss-
+   // Seidel). Can also use 0 (Jacobi) or 3 (on processor, unordered Gauss-
+   // Seidel)
+   int relax_type;
+   // Eliminate small entries from the matrix to reduce memory/complexity.
+   // Default 1e-4. Can degrade convergence, if so make smaller.
+   double filterA_tol;
+   // Default 6, coarsens not aggressively. Can also use 3 (slower in 
+   // parallel, also not aggressive coarsening) or 10 (more aggressive
+   // coarsening).
+   int coarsening;
+};
+
+
+/* Preconditioner for Krylov solution of char. poly factors, which are:
+    TYPE 1. [zeta*I - dt*M^{-1}*L]
+    TYPE 2. [(eta^2+beta^2)*I - 2*eta*dt*M^{-1}*L + (dt*M^{-1}*L)^2]
+    
+This classe's MULT function should be called once per Krylov iteration of the above system
+
+Define operator M^{-1}*J(gamma) == M^{-1}*[gamma*M - dt*L], then:
+    If TYPE 1:
+        Approximately solve M^{-1}*J(zeta), where J(zeta) is approximately inverted with AMG.
         
-        // With a mass matrix
-        if (m_M_exists) {
-            Vector w(y); // Mass matrix requires an extra auxillary vector
-            for (int i = n-1; i >= 0; i--) {
-                this->ApplyL(y, w); // w <- L*y       
-                this->ApplyMInv(w, z); // z <- M^{-1}*w                
-                if (c[i] != 0.0) {
-                    add(c[i], x, alpha, z, y); // y <- c[i]*x + alpha*z
-                } else {
-                    y.Set(alpha, z); // y <- alpha*z
-                } 
-            } 
-            
-        // Without a mass matrix
-        } else {
-            for (int i = n-1; i >= 0; i--) {
-                this->ApplyL(y, z); // z <- L*y
-                if (c[i] != 0.0) {
-                    add(c[i], x, alpha, z, y); // y <- c[i]*x + alpha*z
-                } else {
-                    y.Set(alpha, z); // y <- alpha*z
-                }                       
-            } 
-        }
-    };
-    
-    // Does a mass matrix exist for this discretization; this needs to be public so IRK can access it
-    bool m_M_exists; 
-};
-
-
-/* Wrapper to preconditioner factors in a polynomial by preconditioning either
-    TYPE 1. [zeta*M - dt*L]
-    TYPE 2. [zeta*M - dt*L]M^{-1}[zeta*M - dt*L]
-For Type 1, there should be an M^{-1}, but M is applied to both sides of
-the equation before solving. [zeta*M - dt*L] is then preconditioned using
-IRKOperator.ImplicitPrec(). Type 2 involves two IRKOperator.ImplicitPrec()
-applications, with an application of M in between, IRKOperator.ApplyM().
+    If TYPE 2:
+        Approximately solve [M^{-1}*J(eta)]^2 by approximately inverting
+        M^{-1}*J(eta) TWICE, where J(eta) is approximately inverted with either AMG or Krylov preconditioned AMG.
 */
 class CharPolyPrecon : public Solver
 {
-
+    
 private:
     int m_type; /* 1 or 2; type of preconditioner to provide */
-    IRKOperator &m_S; /* Holds all information about spatial discretization */
-
+    
+    Operator * m_op;
+    
+    SpatialDiscretization &m_S; /* Holds all information about spatial discretization */
+    HypreParMatrix  * m_J;      /* Matrix to be approximately inverted: J == gamma*M - dt*L */ 
+    
+    Solver  * m_solver; /* Solver for J */
+    Solver  * m_precon; /* Preconditioner for J */
+    
+    //AIROptions m_amg_options;
 public:
-
-    CharPolyPrecon(IRKOperator &S)
-        : Solver(S.Height(), false), m_S(S), m_type(-1) { };
-
-    ~CharPolyPrecon() { };
-
-    void SetType(int type) { m_type = type; };
-
-    inline void Mult(const Vector &x, Vector &y) const
-    {
-        if (m_type == 1) {
-            // With mass matrix
-            if (m_S.m_M_exists) {
-<<<<<<< HEAD
-                m_S.ImplicitPrec(x, y);   // Precondition [gamma*M - dt*L]
-=======
-                Vector z(x);
-                m_S.ImplicitMult(x, z);   // Apply M
-                m_S.ImplicitPrec(z, y);   // Precondition [gamma*M - dt*L]
->>>>>>> 983bab92
-            // Without mass matrix
-            }
-            else {
-                m_S.ImplicitPrec(x, y);   // Precondition [gamma*I - dt*L]
-            }
-        }
-        else if (m_type == 2) {
-            Vector z(x);
-            // With mass matrix 
-            if (m_S.m_M_exists) {
-<<<<<<< HEAD
-                m_S.ImplicitPrec(x, y);     // Precondition [gamma*M - dt*L]
-                m_S.ApplyM(y, z);           // Apply M
-=======
-                m_S.ImplicitMult(x, z);     // Apply M
-                m_S.ImplicitPrec(z, y);     // Precondition [gamma*M - dt*L]
-                m_S.ImplicitMult(y, z);     // Apply M
->>>>>>> 983bab92
-                m_S.ImplicitPrec(z, y);     // Precondition [gamma*M - dt*L]
-            // Without mass matrix
-            }
-            else {
-                m_S.ImplicitPrec(x, z);     // Precondition [gamma*I - dt*L]
-                m_S.ImplicitPrec(z, y);     // Precondition [gamma*I - dt*L]
-            }
-        }
-        else {
-            mfem_error("CharPolyPrecon::Must set polynomial type 1 or 2!\n");
-        }
-    };
-
-    // Purely virtual function we must implement but do not use
+    // Make virtual functions to set and setup solver and preconditioner. E.g., implement GMRES
+    // and amg preconditioner by default, but user can override w/ more appropriate solver  should they  wish
+    
+    CharPolyPrecon(MPI_Comm comm, double gamma, double dt, int type, SpatialDiscretization &S);
+    ~CharPolyPrecon();
+
+    virtual void Mult(const Vector &x, Vector &y) const;
+    
+    // This is a pure virtual function, not sure why. Don't think we really need it...
     virtual void SetOperator(const Operator &op) {  };
 };
 
@@ -199,129 +105,107 @@
 class CharPolyOp : public Operator
 {
 private:
-
-    int m_type; // 1 or 2; type of factor
-    double m_gamma; // Constant in preconditioner
+    
+public:
+    
+    int m_type; /* 1 or 2; type of factor */
+    double m_zeta;
+    double m_eta;
+    double m_beta;
     double m_dt;
-    Vector m_c;     // Coefficients describing operator as polynomial in L
-    IRKOperator &m_S;
-
-public:
-
-    /* Constructor for TYPE 1 char. polynomial factor */
-    CharPolyOp(double dt, double zeta, IRKOperator &S) 
-        : Operator(S.Height()), m_c(2), m_dt{dt}, m_S{S},
-            m_gamma(zeta), m_type(1)
-    {
-        // Coefficients of operator as a polynomial in L
-        m_c(0) = zeta;
-        m_c(1) = -1.0;
-    };
-
-    /* Constructor for TYPE 2 char. polynomial factor */
-    CharPolyOp(double dt, double eta, double beta, IRKOperator &S) 
-        : Operator(S.Height()), m_dt{dt}, m_S{S},
-        m_c(3), m_gamma(eta), m_type(2)
-    {
-        // Coefficients of operator as a polynomial in L
-        m_c(0) = eta*eta + beta*beta;
-        m_c(1) = -2.0*eta;
-        m_c(2) = 1.0;
-    };
-
-    inline int Type() {return m_type; };
-    inline double Gamma() {return m_gamma; };
-    inline double dt() {return m_dt; };
-    inline void Setdt(double dt) { m_dt = dt; };
-
+    Vector m_c;     /* Coefficients describing operator as polynomial in L */
+    SpatialDiscretization &m_S;
+    
+    MPI_Comm m_comm;
+    
+    Solver * m_solver; /* Solver for factor */
+    Solver * m_precon; /* Preconditioner for factor */ 
+    
+    /* Type 1 operator */
+    CharPolyOp(MPI_Comm comm, double dt, double zeta, SpatialDiscretization &S);
+    
+    /* Type 2 operator */
+    CharPolyOp(MPI_Comm comm, double dt, double eta, double beta, SpatialDiscretization &S);
+    
     /* y <- char. poly factor(dt*M^{-1}*L) * x */
-    inline void Mult(const Vector &x, Vector &y) const { m_S.PolynomialMult(m_c, m_dt, x, y); }
-
-    ~CharPolyOp() { };
+    inline virtual void Mult(const Vector &x, Vector &y) const { m_S.SolDepPolyMult(m_c, m_dt, x, y); }
+
+    ~CharPolyOp();
 };
 
 
 /* Class implementing conjugate pair preconditioned solution of fully implicit 
 RK schemes for the linear ODE system M*du/dt = L*u + g(t), as implemented in 
-IRKOperator */
-class IRK : public ODESolver
+SpatialDiscretization */
+class IRK
 {
+    
 private:    
-
-    IRKOperator * m_S;          // Holds all information about THE spatial discretization. TODO: Maybe rename to avoid confusion with Butcher m_s...
-    Vector * m_z;               // RHS of linear system
-    Vector * m_y;               // Solution of linear system
-    Vector * m_w;               // Auxillary vector
-
-    // Char. poly factors and preconditioner wrapper
-    Array<CharPolyOp  *> m_CharPolyOps;
-    CharPolyPrecon  m_CharPolyPrec;
-    IterativeSolver * m_krylov;
-
-    // Runge-Kutta variables
-    int m_RK_ID;        // Type of IRK scheme
-    int m_solveID;      // Type of Krylov acceleration
-    int m_s;            // Number of RK stages
-    DenseMatrix m_A0;   // Butcher tableau matrix A0
-    DenseMatrix m_invA0;// Inverse of A0
-    Vector m_b0;        // Butcher tableau weights
-    Vector m_c0;        // Butcher tableau nodes
-    Vector m_d0;        // The vector b0^\top * inv(A0)
-    Vector m_zeta;      // REAL eigenvalues of inv(A0)
-    Vector m_beta;      // IMAGINARY parts of complex pairs of eigenvalues of inv(A0)
-    Vector m_eta;       // REAL parts of complex pairs of eigenvalues of inv(A0)
-    vector<Vector> m_XCoeffs;  // Vectors for the coefficients of polynomials {X_j}_{j=1}^s
-    // TODO: if I use MFEM::Array<Vector> rather than std::vector<Vector> I get compiler warnings whenever I size the MFEM::Array...
-    //Vector * m_XCoeffs;  // Vectors for the coefficients of polynomials {X_j}_{j=1}^s
-
-    // --- Relating to HYPRE solution of linear systems ---
+    
+    SpatialDiscretization * m_S;    /* Holds all information about THE spatial discretization */
+    Vector * m_z;                   /* RHS of linear system */
+    Vector * m_y;                   /* Solution of linear system */
+    Vector * m_w;                   /* Auxillary vector */
+    
+    /* Char. poly factors needed to be inverted */
+    Array<CharPolyOp *> m_CharPolyOps;
+    
+    double m_dt; /* Time step size */
+    int    m_nt; /* Number of time steps */
+    
+    /* Runge-Kutta Butcher tableaux variables */
+    int m_RK_ID;
+    
+    int m_s;            /* Number of RK stages */
+    int m_zetaSize;     /* Number of real eigenvalues of inv(A0) */
+    int m_etaSize;      /* Number of complex conjugate pairs of eigenvalues of inv(A0) */
+    
+    DenseMatrix m_A0;   /* Butcher tableaux matrix A0 */
+    DenseMatrix m_invA0;/* Inverse of A0 */
+    Vector m_b0;        /* Butcher tableaux weights */
+    Vector m_c0;        /* Butcher tableaux nodes */
+    Vector m_d0;        /* The vector b0^\top * inv(A0) */
+    Vector m_zeta;      /* REAL eigenvalues of inv(A0) */
+    Vector m_beta;      /* IMAGINARY parts of complex conjugate pairs of eigenvalues of inv(A0) */
+    Vector m_eta;       /* REAL parts of complex conjugate pairs of eigenvalues of inv(A0) */
+    
+    Vector * m_XCoeffs; /* Coefficients of polynomials {X_j}_{j=1}^s */
+    
+    /* --- Relating to HYPRE solution of linear systems --- */
     int m_numProcess;
     int m_rank;
-    MPI_Comm m_comm;          // Global communicator
-
-    void SetButcherData();    // Set Butcher tableau coefficients
-    void SizeButcherData(int nRealEigs, int nCCEigs); // Set dimensions of Butcher arrays
-    void SetXCoeffs();        // Set coefficients of polynomials X_j
-    void StiffAccSimplify();  // Modify XCoeffs in instance of stiffly accurate IRK scheme
-    void PolyAction();        // Compute action of a polynomial on a vector
-
-    // Construct right-hand side, m_z, for IRK integration, including applying
-    // the block Adjugate and Butcher inverse 
-    void ConstructRHS(const Vector &x, double t, double dt);
-
+    MPI_Comm m_comm;            /* Global communicator */
+    
+    
+    void SetButcherCoeffs();    /* Set Butcher tableaux coefficients */
+    void SetXCoeffs();          /* Set coefficients of polynomials X_j */
+    void PolyAction();          /* Compute action of a polynomial on a vector */
+    
+    /* Setting elements in arrays */
+    inline void Set(double * A, int i, int j, double aij) { A[i + j*m_s] = aij; }; // 2D array embedded in 1D array of size s, using rowmjr ordering (columns ordered contiguously) 
+    inline void Set(double * A, int i, double ai) { A[i] = ai; }; // 1D array
+    
+    /* Initialize and set Butcher arrays to  correct dimensions */
+    void SizeButcherArrays(double * &A, double * &invA, double * &b, double * &c, double * &d, 
+                            double * &zeta, double * &eta, double * &beta);
+    
+    
+    /* Form and set RHS of linear system, m_z */
+    void SetRHSLinearSystem(double t);
+protected:    
+    
+    
 public:
-
-    // Implicit Runge Kutta type. Enumeration:
-    //  First digit: group of schemes
-    //  + 0 = L-stable SDIRK
-    //  + 1 = Gauss-Legendre
-    //  + 2 = RadauIIA
-    //  + 3 = Lobatto IIIC
-    //  Second digit: order of scheme
-    enum Type { 
-        SDIRK1 = 01, SDIRK2 = 02, SDIRK3 = 03, SDIRK4 = 04,
-        Gauss4 = 14, Gauss6 = 16, Gauss8 = 18, Gauss10 = 110,
-        RadauIIA3 = 23, RadauIIA5 = 25, RadauIIA7 = 27, RadauIIA9 = 29,
-        LobIIIC2 = 32, LobIIIC4 = 34, LobIIIC6 = 36, LobIIIC8 = 38
-    };
-
-    // Krylov solve type for IRK system
-    enum Solve {
-        CG = 0, MINRES = 1, GMRES = 2, BICGSTAB = 3, FGMRES = 4
-    };
-
-    IRK(IRKOperator *S, IRK::Type RK_ID, MPI_Comm comm);
+    IRK(MPI_Comm globComm, int RK_ID, SpatialDiscretization * S, double dt, int nt);
     ~IRK();
-
-    void Run(Vector &x, double &t, double &dt, double tf);
-    
-    void Step(Vector &x, double &t, double &dt);
-
-    void SetSolve(IRK::Solve solveID=IRK::GMRES, double reltol=1e-6,
-                  int maxiter=250, double abstol=1e-6, int kdim=15,
-                  int printlevel=2);
-
+    
+    void TimeStep();
+    
     void SaveSolInfo(string filename, map<string, string> additionalInfo);
+    
+    //inline void PrintU(string filename) {if (m_u)}
+    
+    void Test();
 };
 
 #endif